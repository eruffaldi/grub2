--- conflicted
+++ resolved
@@ -437,8 +437,6 @@
   for (;;) ;
 }
 #endif
-<<<<<<< HEAD
-=======
 
 /* Resolve aliases.  */
 char *
@@ -483,4 +481,3 @@
   grub_free (buf);
   return NULL;
 }
->>>>>>> ad3e065c
