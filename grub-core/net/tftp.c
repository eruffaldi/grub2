#include <grub/misc.h>
#include <grub/net/tftp.h>
#include <grub/net/udp.h>
#include <grub/net/ip.h>
#include <grub/net/ethernet.h>
#include <grub/net/netbuff.h>
#include <grub/net.h>
#include <grub/mm.h>
#include <grub/dl.h>
#include <grub/file.h>

GRUB_MOD_LICENSE ("GPLv3+");

static grub_err_t
tftp_open (struct grub_file *file, const char *filename)
{
  struct tftphdr *tftph;
  char *rrq;
  int i;
  int rrqlen;
  int hdrlen;
  char open_data[1500];
  struct grub_net_buff nb;
  tftp_data_t data;
  grub_err_t err;

  data = grub_malloc (sizeof (*data));
  if (!data)
    return grub_errno;

  file->device->net->socket->data = (void *) data;
  nb.head = open_data;
  nb.end = open_data + sizeof (open_data);
  grub_netbuff_clear (&nb);

  grub_netbuff_reserve (&nb, 1500);
  if ((err = grub_netbuff_push (&nb, sizeof (*tftph))) != GRUB_ERR_NONE)
    return err;

  tftph = (struct tftphdr *) nb.data;

  rrq = (char *) tftph->u.rrq;
  rrqlen = 0;

  tftph->opcode = grub_cpu_to_be16 (TFTP_RRQ);
  grub_strcpy (rrq, filename);
  rrqlen += grub_strlen (filename) + 1;
  rrq += grub_strlen (filename) + 1;

  grub_strcpy (rrq, "octet");
  rrqlen += grub_strlen ("octet") + 1;
  rrq += grub_strlen ("octet") + 1;

  grub_strcpy (rrq, "blksize");
  rrqlen += grub_strlen ("blksize") + 1;
  rrq += grub_strlen ("blksize") + 1;

  grub_strcpy (rrq, "1024");
  rrqlen += grub_strlen ("1024") + 1;
  rrq += grub_strlen ("1024") + 1;

  grub_strcpy (rrq, "tsize");
  rrqlen += grub_strlen ("tsize") + 1;
  rrq += grub_strlen ("tsize") + 1;

  grub_strcpy (rrq, "0");
  rrqlen += grub_strlen ("0") + 1;
  rrq += grub_strlen ("0") + 1;
  hdrlen = sizeof (tftph->opcode) + rrqlen;

  if ((err = grub_netbuff_unput (&nb, nb.tail - (nb.data + hdrlen))) != GRUB_ERR_NONE)
    return err;
  file->device->net->socket->out_port = TFTP_SERVER_PORT;

  err = grub_net_send_udp_packet (file->device->net->socket, &nb);
  if (err)
    return err;

  /* Receive OACK packet.  */
  for (i = 0; i < 3; i++)
    {
      grub_net_poll_cards (100);
      if (grub_errno)
	return grub_errno;
      if (file->device->net->socket->status != 0)
	break;
      /* Retry.  */
      /*err = grub_net_send_udp_packet (file->device->net->socket, &nb);
         if (err)
         return err; */
    }

  if (file->device->net->socket->status == 0)
    return grub_error (GRUB_ERR_TIMEOUT, "Time out opening tftp.");
  file->size = data->file_size;

  return GRUB_ERR_NONE;
}

static grub_err_t
tftp_receive (grub_net_socket_t sock, struct grub_net_buff *nb)
{
  struct tftphdr *tftph;
  char nbdata[128];
  tftp_data_t data = sock->data;
  grub_err_t err;
  char *ptr;
  struct grub_net_buff nb_ack;

  nb_ack.head = nbdata;
  nb_ack.end = nbdata + sizeof (nbdata);


  tftph = (struct tftphdr *) nb->data;
  switch (grub_be_to_cpu16 (tftph->opcode))
    {
    case TFTP_OACK:
      for (ptr = nb->data + sizeof (tftph->opcode); ptr < nb->tail;)
	{
	  if (grub_memcmp (ptr, "tsize\0", sizeof ("tsize\0") - 1) == 0)
	    {
	      data->file_size = grub_strtoul (ptr + sizeof ("tsize\0") - 1,
					      0, 0);
	    }
	  while (ptr < nb->tail && *ptr)
	    ptr++;
	  ptr++;
	}
      sock->status = 1;
      data->block = 0;
      grub_netbuff_clear (nb);
      break;
    case TFTP_DATA:
      if ((err = grub_netbuff_pull (nb, sizeof (tftph->opcode) +
			 sizeof (tftph->u.data.block))) != GRUB_ERR_NONE)
	return err;
      if (grub_be_to_cpu16 (tftph->u.data.block) == data->block + 1)
	{
	  data->block++;
	  unsigned size = nb->tail - nb->data;
	  if (size < 1024)
	    sock->status = 2;
	  /* Prevent garbage in broken cards.  */
	  if (size > 1024)
	    if ((err = grub_netbuff_unput (nb, size - 1024)) != GRUB_ERR_NONE)
	      return err;
	}
      else
	grub_netbuff_clear (nb);

      break;
    case TFTP_ERROR:
      grub_netbuff_clear (nb);
      return grub_error (GRUB_ERR_IO, (char *) tftph->u.err.errmsg);
      break;
    }
  grub_netbuff_clear (&nb_ack);
  grub_netbuff_reserve (&nb_ack, 128);
<<<<<<< HEAD
  grub_netbuff_push (&nb_ack, sizeof (tftph->opcode)
		     + sizeof (tftph->u.ack.block));
=======
  if ((err = grub_netbuff_push (&nb_ack, sizeof (tftph->opcode) 
		    + sizeof (tftph->u.ack.block))) != GRUB_ERR_NONE)
    return err;
>>>>>>> 671febda

  tftph = (struct tftphdr *) nb_ack.data;
  tftph->opcode = grub_cpu_to_be16 (TFTP_ACK);
  tftph->u.ack.block = grub_cpu_to_be16 (data->block);

  err = grub_net_send_udp_packet (sock, &nb_ack);
  return err;
}

static grub_err_t
tftp_close (struct grub_file *file __attribute__ ((unused)))
{
  grub_free (file->device->net->socket->data);
  return GRUB_ERR_NONE;
}

static struct grub_net_app_protocol grub_tftp_protocol = 
  {
    .name = "tftp",
    .open = tftp_open,
    .read = tftp_receive,
    .close = tftp_close
  };

GRUB_MOD_INIT (tftp)
{
  grub_net_app_level_register (&grub_tftp_protocol);
}

GRUB_MOD_FINI (tftp)
{
  grub_net_app_level_unregister (&grub_tftp_protocol);
}<|MERGE_RESOLUTION|>--- conflicted
+++ resolved
@@ -156,14 +156,10 @@
     }
   grub_netbuff_clear (&nb_ack);
   grub_netbuff_reserve (&nb_ack, 128);
-<<<<<<< HEAD
-  grub_netbuff_push (&nb_ack, sizeof (tftph->opcode)
-		     + sizeof (tftph->u.ack.block));
-=======
-  if ((err = grub_netbuff_push (&nb_ack, sizeof (tftph->opcode) 
-		    + sizeof (tftph->u.ack.block))) != GRUB_ERR_NONE)
+  err = grub_netbuff_push (&nb_ack, sizeof (tftph->opcode)
+			   + sizeof (tftph->u.ack.block));
+  if (err)
     return err;
->>>>>>> 671febda
 
   tftph = (struct tftphdr *) nb_ack.data;
   tftph->opcode = grub_cpu_to_be16 (TFTP_ACK);
