--- conflicted
+++ resolved
@@ -596,21 +596,12 @@
 			 + sizeof (";" DEFAULT_VIDEO_MODE));
       if (! tmp)
 	return grub_errno;
-<<<<<<< HEAD
       grub_sprintf (tmp, "%s;" DEFAULT_VIDEO_MODE, modevar);
-      err = grub_video_set_mode (tmp, 0);
-      grub_free (tmp);
-    }
-  else
-    err = grub_video_set_mode (DEFAULT_VIDEO_MODE, 0);
-=======
-      grub_sprintf (tmp, "%s;text", modevar);
       err = grub_video_set_mode (tmp, 0, 0);
       grub_free (tmp);
     }
   else
-    err = grub_video_set_mode ("text", 0, 0);
->>>>>>> e2f07534
+    err = grub_video_set_mode (DEFAULT_VIDEO_MODE, 0, 0);
 
   if (err)
     {
