--- conflicted
+++ resolved
@@ -30,10 +30,7 @@
    is sizeof (int) * 3, and one extra for a possible -ve sign.  */
 #define ERRNO_DIGITS_MAX  (sizeof (int) * 3 + 1)
 
-<<<<<<< HEAD
 static unsigned long is_continue;
-=======
->>>>>>> 1a1d48fa
 static unsigned long active_loops;
 static unsigned long active_breaks;
 
@@ -45,12 +42,7 @@
 static struct grub_script_scope *scope = 0;
 
 grub_err_t
-<<<<<<< HEAD
 grub_script_break (grub_command_t cmd, int argc, char *argv[])
-=======
-grub_script_break (grub_command_t cmd __attribute__((unused)),
-		   int argc, char *argv[])
->>>>>>> 1a1d48fa
 {
   char *p = 0;
   unsigned long count;
@@ -62,10 +54,7 @@
 	   (*p != '\0'))
     return grub_error (GRUB_ERR_BAD_ARGUMENT, "bad break");
 
-<<<<<<< HEAD
   is_continue = grub_strcmp (cmd->name, "break") ? 1 : 0;
-=======
->>>>>>> 1a1d48fa
   active_breaks = grub_min (active_loops, count);
   return GRUB_ERR_NONE;
 }
@@ -410,6 +399,7 @@
   unsigned i;
   grub_err_t result;
   struct grub_script_argv argv = { 0, 0 };
+
   struct grub_script_cmdfor *cmdfor = (struct grub_script_cmdfor *) cmd;
 
   if (grub_script_arglist_to_argv (cmdfor->words, &argv))
@@ -419,12 +409,9 @@
   result = 0;
   for (i = 0; i < argv.argc; i++)
     {
-<<<<<<< HEAD
       if (is_continue && active_breaks == 1)
 	active_breaks = 0;
 
-=======
->>>>>>> 1a1d48fa
       if (! active_breaks)
 	{
 	  grub_script_env_set (cmdfor->name->str, argv.args[i]);
@@ -457,7 +444,6 @@
 
     result = grub_script_execute_cmd (cmdwhile->list);
 
-<<<<<<< HEAD
     if (active_breaks == 1 && is_continue)
       active_breaks = 0;
 
@@ -469,16 +455,6 @@
   if (active_breaks)
     active_breaks--;
 
-=======
-    if (active_breaks)
-      {
-	active_breaks--;
-	break;
-      }
-
-  } while (1); /* XXX Put a check for ^C here */
-
->>>>>>> 1a1d48fa
   active_loops--;
   return result;
 }
