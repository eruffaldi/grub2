/* execute.c -- Execute a GRUB script.  */
/*
 *  GRUB  --  GRand Unified Bootloader
 *  Copyright (C) 2005,2007,2008,2009,2010  Free Software Foundation, Inc.
 *
 *  GRUB is free software: you can redistribute it and/or modify
 *  it under the terms of the GNU General Public License as published by
 *  the Free Software Foundation, either version 3 of the License, or
 *  (at your option) any later version.
 *
 *  GRUB is distributed in the hope that it will be useful,
 *  but WITHOUT ANY WARRANTY; without even the implied warranty of
 *  MERCHANTABILITY or FITNESS FOR A PARTICULAR PURPOSE.  See the
 *  GNU General Public License for more details.
 *
 *  You should have received a copy of the GNU General Public License
 *  along with GRUB.  If not, see <http://www.gnu.org/licenses/>.
 */

#include <grub/misc.h>
#include <grub/mm.h>
#include <grub/env.h>
#include <grub/script_sh.h>
#include <grub/command.h>
#include <grub/menu.h>
#include <grub/lib/arg.h>
#include <grub/normal.h>

/* Max digits for a char is 3 (0xFF is 255), similarly for an int it
   is sizeof (int) * 3, and one extra for a possible -ve sign.  */
#define ERRNO_DIGITS_MAX  (sizeof (int) * 3 + 1)

static unsigned long is_continue;
static unsigned long active_loops;
static unsigned long active_breaks;

/* Scope for grub script functions.  */
struct grub_script_scope
{
  struct grub_script_argv argv;
};
static struct grub_script_scope *scope = 0;

grub_err_t
grub_script_break (grub_command_t cmd, int argc, char *argv[])
{
  char *p = 0;
  unsigned long count;

  if (argc == 0)
    count = 1;

  else if ((argc > 1) || (count = grub_strtoul (argv[0], &p, 10)) == 0 ||
	   (*p != '\0'))
    return grub_error (GRUB_ERR_BAD_ARGUMENT, "bad break");

  is_continue = grub_strcmp (cmd->name, "break") ? 1 : 0;
  active_breaks = grub_min (active_loops, count);
  return GRUB_ERR_NONE;
<<<<<<< HEAD
}

grub_err_t
grub_script_shift (grub_command_t cmd __attribute__((unused)),
		   int argc, char *argv[])
{
  char *p = 0;
  unsigned long n = 0;

  if (! scope)
    return GRUB_ERR_NONE;

  if (argc == 0)
    n = 1;

  else if (argc > 1)
    return GRUB_ERR_BAD_ARGUMENT;

  else
    {
      n = grub_strtoul (argv[0], &p, 10);
      if (*p != '\0')
	return GRUB_ERR_BAD_ARGUMENT;
    }

  if (n > scope->argv.argc)
    return GRUB_ERR_BAD_ARGUMENT;

  scope->argv.argc -= n;
  scope->argv.args += n;
  return GRUB_ERR_NONE;
}

static int
grub_env_special (const char *name)
{
  if (grub_isdigit (name[0]) ||
      grub_strcmp (name, "#") == 0 ||
      grub_strcmp (name, "*") == 0 ||
      grub_strcmp (name, "@") == 0)
    return 1;
  return 0;
}

static char **
grub_script_env_get (const char *name, grub_script_arg_type_t type)
{
  struct grub_script_argv result = { 0, 0 };

  if (grub_script_argv_next (&result))
    goto fail;

  if (! grub_env_special (name))
    {
      char *v = grub_env_get (name);
      if (v && v[0])
	{
	  if (type == GRUB_SCRIPT_ARG_TYPE_VAR)
	    {
	      if (grub_script_argv_split_append (&result, v))
		goto fail;
	    }
	  else
	    if (grub_script_argv_append (&result, v))
	      goto fail;
	}
    }
  else if (! scope)
    {
      if (grub_script_argv_append (&result, 0))
	goto fail;
    }
  else if (grub_strcmp (name, "#") == 0)
    {
      char buffer[ERRNO_DIGITS_MAX + 1];
      grub_snprintf (buffer, sizeof (buffer), "%u", scope->argv.argc);
      if (grub_script_argv_append (&result, buffer))
	goto fail;
    }
  else if (grub_strcmp (name, "*") == 0)
    {
      unsigned i;

      for (i = 0; i < scope->argv.argc; i++)
	if (type == GRUB_SCRIPT_ARG_TYPE_VAR)
	  {
	    if (i != 0 && grub_script_argv_next (&result))
	      goto fail;

	    if (grub_script_argv_split_append (&result, scope->argv.args[i]))
	      goto fail;
	  }
	else
	  {
	    if (i != 0 && grub_script_argv_append (&result, " "))
	      goto fail;

	    if (grub_script_argv_append (&result, scope->argv.args[i]))
	      goto fail;
	  }
    }
  else if (grub_strcmp (name, "@") == 0)
    {
      unsigned i;

      for (i = 0; i < scope->argv.argc; i++)
	{
	  if (i != 0 && grub_script_argv_next (&result))
	    goto fail;

	  if (type == GRUB_SCRIPT_ARG_TYPE_VAR)
	    {
	      if (grub_script_argv_split_append (&result, scope->argv.args[i]))
		goto fail;
	    }
	  else
	    if (grub_script_argv_append (&result, scope->argv.args[i]))
	      goto fail;
	}
    }
  else
    {
      unsigned long num = grub_strtoul (name, 0, 10);
      if (num == 0)
	; /* XXX no file name, for now.  */

      else if (num <= scope->argv.argc)
	{
	  if (type == GRUB_SCRIPT_ARG_TYPE_VAR)
	    {
	      if (grub_script_argv_split_append (&result,
						 scope->argv.args[num - 1]))
		goto fail;
	    }
	  else
	    if (grub_script_argv_append (&result, scope->argv.args[num - 1]))
	      goto fail;
	}
    }

  return result.args;

 fail:

  grub_script_argv_free (&result);
  return 0;
}

=======
}

static int
grub_env_special (const char *name)
{
  if (grub_isdigit (name[0]) ||
      grub_strcmp (name, "#") == 0 ||
      grub_strcmp (name, "*") == 0 ||
      grub_strcmp (name, "@") == 0)
    return 1;
  return 0;
}

static char **
grub_script_env_get (const char *name, grub_script_arg_type_t type)
{
  struct grub_script_argv result = { 0, 0 };

  if (grub_script_argv_next (&result))
    goto fail;

  if (! grub_env_special (name))
    {
      char *v = grub_env_get (name);
      if (v && v[0])
	{
	  if (type == GRUB_SCRIPT_ARG_TYPE_VAR)
	    {
	      if (grub_script_argv_split_append (&result, v))
		goto fail;
	    }
	  else
	    if (grub_script_argv_append (&result, v))
	      goto fail;
	}
    }
  else if (! scope)
    {
      if (grub_script_argv_append (&result, 0))
	goto fail;
    }
  else if (grub_strcmp (name, "#") == 0)
    {
      char buffer[ERRNO_DIGITS_MAX + 1];
      grub_snprintf (buffer, sizeof (buffer), "%u", scope->argv.argc);
      if (grub_script_argv_append (&result, buffer))
	goto fail;
    }
  else if (grub_strcmp (name, "*") == 0)
    {
      unsigned i;

      for (i = 0; i < scope->argv.argc; i++)
	if (type == GRUB_SCRIPT_ARG_TYPE_VAR)
	  {
	    if (i != 0 && grub_script_argv_next (&result))
	      goto fail;

	    if (grub_script_argv_split_append (&result, scope->argv.args[i]))
	      goto fail;
	  }
	else
	  {
	    if (i != 0 && grub_script_argv_append (&result, " "))
	      goto fail;

	    if (grub_script_argv_append (&result, scope->argv.args[i]))
	      goto fail;
	  }
    }
  else if (grub_strcmp (name, "@") == 0)
    {
      unsigned i;

      for (i = 0; i < scope->argv.argc; i++)
	{
	  if (i != 0 && grub_script_argv_next (&result))
	    goto fail;

	  if (type == GRUB_SCRIPT_ARG_TYPE_VAR)
	    {
	      if (grub_script_argv_split_append (&result, scope->argv.args[i]))
		goto fail;
	    }
	  else
	    if (grub_script_argv_append (&result, scope->argv.args[i]))
	      goto fail;
	}
    }
  else
    {
      unsigned long num = grub_strtoul (name, 0, 10);
      if (num == 0)
	; /* XXX no file name, for now.  */

      else if (num <= scope->argv.argc)
	{
	  if (type == GRUB_SCRIPT_ARG_TYPE_VAR)
	    {
	      if (grub_script_argv_split_append (&result,
						 scope->argv.args[num - 1]))
		goto fail;
	    }
	  else
	    if (grub_script_argv_append (&result, scope->argv.args[num - 1]))
	      goto fail;
	}
    }

  return result.args;

 fail:

  grub_script_argv_free (&result);
  return 0;
}

>>>>>>> 5c889cc7
static grub_err_t
grub_script_env_set (const char *name, const char *val)
{
  if (grub_env_special (name))
    return grub_error (GRUB_ERR_BAD_ARGUMENT, "bad variable name");

  return grub_env_set (name, val);
}

/* Expand arguments in ARGLIST into multiple arguments.  */
static int
grub_script_arglist_to_argv (struct grub_script_arglist *arglist,
			     struct grub_script_argv *argv)
{
  int i;
  char **values = 0;
  struct grub_script_arg *arg = 0;
  struct grub_script_argv result = { 0, 0 };

  for (; arglist && arglist->arg; arglist = arglist->next)
    {
      if (grub_script_argv_next (&result))
	goto fail;

      arg = arglist->arg;
      while (arg)
	{
	  switch (arg->type)
	    {
	    case GRUB_SCRIPT_ARG_TYPE_VAR:
	    case GRUB_SCRIPT_ARG_TYPE_DQVAR:
	      values = grub_script_env_get (arg->str, arg->type);
	      for (i = 0; values && values[i]; i++)
		{
		  if (i != 0 && grub_script_argv_next (&result))
		    goto fail;

		  if (grub_script_argv_append (&result, values[i]))
		    goto fail;
		}
	      grub_free (values);
	      break;

	    case GRUB_SCRIPT_ARG_TYPE_TEXT:
	      if (grub_strlen (arg->str) &&
		  grub_script_argv_append (&result, arg->str))
		goto fail;
	      break;

	    case GRUB_SCRIPT_ARG_TYPE_DQSTR:
	    case GRUB_SCRIPT_ARG_TYPE_SQSTR:
	      if (grub_script_argv_append (&result, arg->str))
		goto fail;
	      break;
	    }
	  arg = arg->next;
	}
    }

  if (! result.args[result.argc - 1])
    result.argc--;

  *argv = result;
  return 0;

 fail:

  grub_script_argv_free (&result);
  return 1;
}

static grub_err_t
grub_script_execute_cmd (struct grub_script_cmd *cmd)
{
  int ret;
  char errnobuf[ERRNO_DIGITS_MAX + 1];
<<<<<<< HEAD

  if (cmd == 0)
    return 0;

=======

  if (cmd == 0)
    return 0;

>>>>>>> 5c889cc7
  ret = cmd->exec (cmd);

  grub_snprintf (errnobuf, sizeof (errnobuf), "%d", ret);
  grub_env_set ("?", errnobuf);
  return ret;
}

/* Execute a function call.  */
grub_err_t
grub_script_function_call (grub_script_function_t func, int argc, char **args)
{
  grub_err_t ret = 0;
  unsigned long loops = active_loops;
  struct grub_script_scope *old_scope;
  struct grub_script_scope new_scope;

  active_loops = 0;
  new_scope.argv.argc = argc;
  new_scope.argv.args = args;
<<<<<<< HEAD

  old_scope = scope;
  scope = &new_scope;

=======

  old_scope = scope;
  scope = &new_scope;

>>>>>>> 5c889cc7
  ret = grub_script_execute (func->func);

  active_loops = loops;
  scope = old_scope;
  return ret;
}

/* Execute a single command line.  */
grub_err_t
grub_script_execute_cmdline (struct grub_script_cmd *cmd)
{
  struct grub_script_cmdline *cmdline = (struct grub_script_cmdline *) cmd;
  grub_command_t grubcmd;
  grub_err_t ret = 0;
  grub_script_function_t func = 0;
  char errnobuf[18];
  char *cmdname;
  struct grub_script_argv argv = { 0, 0 };

  /* Lookup the command.  */
<<<<<<< HEAD
  if (grub_script_arglist_to_argv (cmdline->arglist, &argv))
=======
  if (grub_script_arglist_to_argv (cmdline->arglist, &argv) || ! argv.args[0])
>>>>>>> 5c889cc7
    return grub_errno;

  cmdname = argv.args[0];
  grubcmd = grub_command_find (cmdname);
  if (! grubcmd)
    {
      grub_errno = GRUB_ERR_NONE;

      /* It's not a GRUB command, try all functions.  */
      func = grub_script_function_find (cmdname);
      if (! func)
	{
	  /* As a last resort, try if it is an assignment.  */
	  char *assign = grub_strdup (cmdname);
	  char *eq = grub_strchr (assign, '=');

	  if (eq)
	    {
	      /* This was set because the command was not found.  */
	      grub_errno = GRUB_ERR_NONE;

	      /* Create two strings and set the variable.  */
	      *eq = '\0';
	      eq++;
	      grub_script_env_set (assign, eq);
	    }
	  grub_free (assign);

	  grub_snprintf (errnobuf, sizeof (errnobuf), "%d", grub_errno);
	  grub_script_env_set ("?", errnobuf);

	  grub_script_argv_free (&argv);
	  grub_print_error ();

	  return 0;
	}
    }

  /* Execute the GRUB command or function.  */
  if (grubcmd)
    ret = (grubcmd->func) (grubcmd, argv.argc - 1, argv.args + 1);
  else
    ret = grub_script_function_call (func, argv.argc - 1, argv.args + 1);

  /* Free arguments.  */
  grub_script_argv_free (&argv);

  if (grub_errno == GRUB_ERR_TEST_FAILURE)
    grub_errno = GRUB_ERR_NONE;

  grub_print_error ();

  grub_snprintf (errnobuf, sizeof (errnobuf), "%d", ret);
  grub_env_set ("?", errnobuf);

  return ret;
}

/* Execute a block of one or more commands.  */
grub_err_t
grub_script_execute_cmdlist (struct grub_script_cmd *list)
{
  int ret = 0;
  struct grub_script_cmd *cmd;

  /* Loop over every command and execute it.  */
  for (cmd = list->next; cmd && ! active_breaks; cmd = cmd->next)
    ret = grub_script_execute_cmd (cmd);

  return ret;
}

/* Execute an if statement.  */
grub_err_t
grub_script_execute_cmdif (struct grub_script_cmd *cmd)
{
  struct grub_script_cmdif *cmdif = (struct grub_script_cmdif *) cmd;
  char *result;

  /* Check if the commands results in a true or a false.  The value is
     read from the env variable `?'.  */
  grub_script_execute_cmd (cmdif->exec_to_evaluate);
  result = grub_env_get ("?");

  grub_errno = GRUB_ERR_NONE;

  /* Execute the `if' or the `else' part depending on the value of
     `?'.  */
  if (result && ! grub_strcmp (result, "0"))
    return grub_script_execute_cmd (cmdif->exec_on_true);
  else
    return grub_script_execute_cmd (cmdif->exec_on_false);
}

/* Execute a for statement.  */
grub_err_t
grub_script_execute_cmdfor (struct grub_script_cmd *cmd)
{
  unsigned i;
  grub_err_t result;
  struct grub_script_argv argv = { 0, 0 };

  struct grub_script_cmdfor *cmdfor = (struct grub_script_cmdfor *) cmd;

  if (grub_script_arglist_to_argv (cmdfor->words, &argv))
    return grub_errno;

  active_loops++;
  result = 0;
  for (i = 0; i < argv.argc; i++)
    {
      if (is_continue && active_breaks == 1)
	active_breaks = 0;

      if (! active_breaks)
	{
	  grub_script_env_set (cmdfor->name->str, argv.args[i]);
	  result = grub_script_execute_cmd (cmdfor->list);
	}
    }

  if (active_breaks)
    active_breaks--;

  active_loops--;
  grub_script_argv_free (&argv);
  return result;
}

/* Execute a "while" or "until" command.  */
grub_err_t
grub_script_execute_cmdwhile (struct grub_script_cmd *cmd)
{
  int cond;
  int result;
  struct grub_script_cmdwhile *cmdwhile = (struct grub_script_cmdwhile *) cmd;

  active_loops++;
  result = 0;
  do {
    cond = grub_script_execute_cmd (cmdwhile->cond);
    if (cmdwhile->until ? !cond : cond)
      break;

    result = grub_script_execute_cmd (cmdwhile->list);

    if (active_breaks == 1 && is_continue)
      active_breaks = 0;

    if (active_breaks)
      break;

  } while (1); /* XXX Put a check for ^C here */

  if (active_breaks)
    active_breaks--;

  active_loops--;
  return result;
}

/* Execute the menu entry generate statement.  */
grub_err_t
grub_script_execute_menuentry (struct grub_script_cmd *cmd)
{
  struct grub_script_cmd_menuentry *cmd_menuentry;
  struct grub_script_argv argv = { 0, 0 };

  cmd_menuentry = (struct grub_script_cmd_menuentry *) cmd;

  if (cmd_menuentry->arglist)
    {
      if (grub_script_arglist_to_argv (cmd_menuentry->arglist, &argv))
	return grub_errno;
    }

  grub_normal_add_menu_entry (argv.argc, (const char **) argv.args,
			      cmd_menuentry->sourcecode);

  grub_script_argv_free (&argv);

  return grub_errno;
}



/* Execute any GRUB pre-parsed command or script.  */
grub_err_t
grub_script_execute (struct grub_script *script)
{
  if (script == 0)
    return 0;

  return grub_script_execute_cmd (script->cmd);
}
<|MERGE_RESOLUTION|>--- conflicted
+++ resolved
@@ -57,7 +57,6 @@
   is_continue = grub_strcmp (cmd->name, "break") ? 1 : 0;
   active_breaks = grub_min (active_loops, count);
   return GRUB_ERR_NONE;
-<<<<<<< HEAD
 }
 
 grub_err_t
@@ -206,125 +205,6 @@
   return 0;
 }
 
-=======
-}
-
-static int
-grub_env_special (const char *name)
-{
-  if (grub_isdigit (name[0]) ||
-      grub_strcmp (name, "#") == 0 ||
-      grub_strcmp (name, "*") == 0 ||
-      grub_strcmp (name, "@") == 0)
-    return 1;
-  return 0;
-}
-
-static char **
-grub_script_env_get (const char *name, grub_script_arg_type_t type)
-{
-  struct grub_script_argv result = { 0, 0 };
-
-  if (grub_script_argv_next (&result))
-    goto fail;
-
-  if (! grub_env_special (name))
-    {
-      char *v = grub_env_get (name);
-      if (v && v[0])
-	{
-	  if (type == GRUB_SCRIPT_ARG_TYPE_VAR)
-	    {
-	      if (grub_script_argv_split_append (&result, v))
-		goto fail;
-	    }
-	  else
-	    if (grub_script_argv_append (&result, v))
-	      goto fail;
-	}
-    }
-  else if (! scope)
-    {
-      if (grub_script_argv_append (&result, 0))
-	goto fail;
-    }
-  else if (grub_strcmp (name, "#") == 0)
-    {
-      char buffer[ERRNO_DIGITS_MAX + 1];
-      grub_snprintf (buffer, sizeof (buffer), "%u", scope->argv.argc);
-      if (grub_script_argv_append (&result, buffer))
-	goto fail;
-    }
-  else if (grub_strcmp (name, "*") == 0)
-    {
-      unsigned i;
-
-      for (i = 0; i < scope->argv.argc; i++)
-	if (type == GRUB_SCRIPT_ARG_TYPE_VAR)
-	  {
-	    if (i != 0 && grub_script_argv_next (&result))
-	      goto fail;
-
-	    if (grub_script_argv_split_append (&result, scope->argv.args[i]))
-	      goto fail;
-	  }
-	else
-	  {
-	    if (i != 0 && grub_script_argv_append (&result, " "))
-	      goto fail;
-
-	    if (grub_script_argv_append (&result, scope->argv.args[i]))
-	      goto fail;
-	  }
-    }
-  else if (grub_strcmp (name, "@") == 0)
-    {
-      unsigned i;
-
-      for (i = 0; i < scope->argv.argc; i++)
-	{
-	  if (i != 0 && grub_script_argv_next (&result))
-	    goto fail;
-
-	  if (type == GRUB_SCRIPT_ARG_TYPE_VAR)
-	    {
-	      if (grub_script_argv_split_append (&result, scope->argv.args[i]))
-		goto fail;
-	    }
-	  else
-	    if (grub_script_argv_append (&result, scope->argv.args[i]))
-	      goto fail;
-	}
-    }
-  else
-    {
-      unsigned long num = grub_strtoul (name, 0, 10);
-      if (num == 0)
-	; /* XXX no file name, for now.  */
-
-      else if (num <= scope->argv.argc)
-	{
-	  if (type == GRUB_SCRIPT_ARG_TYPE_VAR)
-	    {
-	      if (grub_script_argv_split_append (&result,
-						 scope->argv.args[num - 1]))
-		goto fail;
-	    }
-	  else
-	    if (grub_script_argv_append (&result, scope->argv.args[num - 1]))
-	      goto fail;
-	}
-    }
-
-  return result.args;
-
- fail:
-
-  grub_script_argv_free (&result);
-  return 0;
-}
-
->>>>>>> 5c889cc7
 static grub_err_t
 grub_script_env_set (const char *name, const char *val)
 {
@@ -401,17 +281,10 @@
 {
   int ret;
   char errnobuf[ERRNO_DIGITS_MAX + 1];
-<<<<<<< HEAD
 
   if (cmd == 0)
     return 0;
 
-=======
-
-  if (cmd == 0)
-    return 0;
-
->>>>>>> 5c889cc7
   ret = cmd->exec (cmd);
 
   grub_snprintf (errnobuf, sizeof (errnobuf), "%d", ret);
@@ -431,17 +304,10 @@
   active_loops = 0;
   new_scope.argv.argc = argc;
   new_scope.argv.args = args;
-<<<<<<< HEAD
 
   old_scope = scope;
   scope = &new_scope;
 
-=======
-
-  old_scope = scope;
-  scope = &new_scope;
-
->>>>>>> 5c889cc7
   ret = grub_script_execute (func->func);
 
   active_loops = loops;
@@ -462,11 +328,7 @@
   struct grub_script_argv argv = { 0, 0 };
 
   /* Lookup the command.  */
-<<<<<<< HEAD
-  if (grub_script_arglist_to_argv (cmdline->arglist, &argv))
-=======
   if (grub_script_arglist_to_argv (cmdline->arglist, &argv) || ! argv.args[0])
->>>>>>> 5c889cc7
     return grub_errno;
 
   cmdname = argv.args[0];
