/* grub-mkimage.c - make a bootable image */
/*
 *  GRUB  --  GRand Unified Bootloader
 *  Copyright (C) 2002,2003,2004,2005,2006,2007,2008,2009,2010  Free Software Foundation, Inc.
 *
 *  GRUB is free software: you can redistribute it and/or modify
 *  it under the terms of the GNU General Public License as published by
 *  the Free Software Foundation, either version 3 of the License, or
 *  (at your option) any later version.
 *
 *  GRUB is distributed in the hope that it will be useful,
 *  but WITHOUT ANY WARRANTY; without even the implied warranty of
 *  MERCHANTABILITY or FITNESS FOR A PARTICULAR PURPOSE.  See the
 *  GNU General Public License for more details.
 *
 *  You should have received a copy of the GNU General Public License
 *  along with GRUB.  If not, see <http://www.gnu.org/licenses/>.
 */

#include <config.h>
#include <grub/types.h>
#include <grub/machine/boot.h>
#include <grub/machine/kernel.h>
#include <grub/machine/memory.h>
#include <grub/elf.h>
#include <grub/aout.h>
#include <grub/i18n.h>
#include <grub/kernel.h>
#include <grub/disk.h>
#include <grub/util/misc.h>
#include <grub/util/resolve.h>
#include <grub/misc.h>

#include <stdio.h>
#include <unistd.h>
#include <string.h>
#include <stdlib.h>
#include <assert.h>

#define _GNU_SOURCE	1
#include <getopt.h>

#include "progname.h"

#define ALIGN_ADDR(x) (ALIGN_UP((x), GRUB_TARGET_SIZEOF_VOID_P))

#ifdef ENABLE_LZMA
#include <grub/lib/LzmaEnc.h>

static void *SzAlloc(void *p, size_t size) { p = p; return xmalloc(size); }
static void SzFree(void *p, void *address) { p = p; free(address); }
static ISzAlloc g_Alloc = { SzAlloc, SzFree };

static void
compress_kernel (char *kernel_img, size_t kernel_size,
		 char **core_img, size_t *core_size)
{
  CLzmaEncProps props;
  unsigned char out_props[5];
  size_t out_props_size = 5;

  LzmaEncProps_Init(&props);
  props.dictSize = 1 << 16;
  props.lc = 3;
  props.lp = 0;
  props.pb = 2;
  props.numThreads = 1;

  if (kernel_size < GRUB_KERNEL_MACHINE_RAW_SIZE)
    grub_util_error (_("the core image is too small"));

  *core_img = xmalloc (kernel_size);
  memcpy (*core_img, kernel_img, GRUB_KERNEL_MACHINE_RAW_SIZE);

  *core_size = kernel_size - GRUB_KERNEL_MACHINE_RAW_SIZE;
  if (LzmaEncode((unsigned char *) *core_img + GRUB_KERNEL_MACHINE_RAW_SIZE,
                 core_size,
                 (unsigned char *) kernel_img + GRUB_KERNEL_MACHINE_RAW_SIZE,
                 kernel_size - GRUB_KERNEL_MACHINE_RAW_SIZE,
                 &props, out_props, &out_props_size,
                 0, NULL, &g_Alloc, &g_Alloc) != SZ_OK)
    grub_util_error (_("cannot compress the kernel image"));

  *core_size += GRUB_KERNEL_MACHINE_RAW_SIZE;
}

#else	/* No lzma compression */

static void
compress_kernel (char *kernel_img, size_t kernel_size,
               char **core_img, size_t *core_size)
{
  *core_img = xmalloc (kernel_size);
  memcpy (*core_img, kernel_img, kernel_size);
  *core_size = kernel_size;
}

#endif	/* No lzma compression */

static void
generate_image (const char *dir, char *prefix, FILE *out, char *mods[],
		char *memdisk_path, char *font_path, char *config_path,
#ifdef GRUB_PLATFORM_IMAGE_DEFAULT
		grub_platform_image_format_t format
#else
		int dummy __attribute__ ((unused))
#endif

)
{
  char *kernel_img, *core_img;
  size_t kernel_size, total_module_size, core_size;
  size_t memdisk_size = 0, font_size = 0, config_size = 0, config_size_pure = 0;
  char *kernel_path;
  size_t offset;
  struct grub_util_path_list *path_list, *p, *next;
  struct grub_module_info *modinfo;

  path_list = grub_util_resolve_dependencies (dir, "moddep.lst", mods);

  kernel_path = grub_util_get_path (dir, "kernel.img");
  kernel_size = grub_util_get_image_size (kernel_path);

  total_module_size = sizeof (struct grub_module_info);

  if (memdisk_path)
    {
      memdisk_size = ALIGN_UP(grub_util_get_image_size (memdisk_path), 512);
      grub_util_info ("the size of memory disk is 0x%x", memdisk_size);
      total_module_size += memdisk_size + sizeof (struct grub_module_header);
    }

  if (font_path)
    {
      font_size = ALIGN_ADDR (grub_util_get_image_size (font_path));
      total_module_size += font_size + sizeof (struct grub_module_header);
    }

  if (config_path)
    {
      config_size_pure = grub_util_get_image_size (config_path) + 1;
      config_size = ALIGN_ADDR (config_size_pure);
      grub_util_info ("the size of config file is 0x%x", config_size);
      total_module_size += config_size + sizeof (struct grub_module_header);
    }

  for (p = path_list; p; p = p->next)
<<<<<<< HEAD
    total_module_size += (ALIGN_UP (grub_util_get_image_size (p->name), 4)
=======
    total_module_size += (ALIGN_ADDR (grub_util_get_image_size (p->name))
>>>>>>> 61056463
			  + sizeof (struct grub_module_header));

  grub_util_info ("the total module size is 0x%x", total_module_size);

  kernel_img = xmalloc (kernel_size + total_module_size);
  grub_util_load_image (kernel_path, kernel_img);

  if (GRUB_KERNEL_MACHINE_PREFIX + strlen (prefix) + 1 > GRUB_KERNEL_MACHINE_DATA_END)
    grub_util_error (_("prefix is too long"));
  strcpy (kernel_img + GRUB_KERNEL_MACHINE_PREFIX, prefix);

  /* Fill in the grub_module_info structure.  */
  modinfo = (struct grub_module_info *) (kernel_img + kernel_size);
  memset (modinfo, 0, sizeof (struct grub_module_info));
  modinfo->magic = grub_host_to_target32 (GRUB_MODULE_MAGIC);
  modinfo->offset = grub_host_to_target_addr (sizeof (struct grub_module_info));
  modinfo->size = grub_host_to_target_addr (total_module_size);

  offset = kernel_size + sizeof (struct grub_module_info);
  for (p = path_list; p; p = p->next)
    {
      struct grub_module_header *header;
      size_t mod_size, orig_size;

      orig_size = grub_util_get_image_size (p->name);
      mod_size = ALIGN_ADDR (orig_size);

      header = (struct grub_module_header *) (kernel_img + offset);
      memset (header, 0, sizeof (struct grub_module_header));
      header->type = grub_host_to_target32 (OBJ_TYPE_ELF);
      header->size = grub_host_to_target32 (mod_size + sizeof (*header));
      offset += sizeof (*header);
      memset (kernel_img + offset + orig_size, 0, mod_size - orig_size);

      grub_util_load_image (p->name, kernel_img + offset);
      offset += mod_size;
    }

  if (memdisk_path)
    {
      struct grub_module_header *header;

      header = (struct grub_module_header *) (kernel_img + offset);
      memset (header, 0, sizeof (struct grub_module_header));
      header->type = grub_host_to_target32 (OBJ_TYPE_MEMDISK);
      header->size = grub_host_to_target32 (memdisk_size + sizeof (*header));
      offset += sizeof (*header);

      grub_util_load_image (memdisk_path, kernel_img + offset);
      offset += memdisk_size;
    }

  if (font_path)
    {
      struct grub_module_header *header;

      header = (struct grub_module_header *) (kernel_img + offset);
      memset (header, 0, sizeof (struct grub_module_header));
      header->type = grub_host_to_target32 (OBJ_TYPE_FONT);
      header->size = grub_host_to_target32 (font_size + sizeof (*header));
      offset += sizeof (*header);

      grub_util_load_image (font_path, kernel_img + offset);
      offset += font_size;
    }

  if (config_path)
    {
      struct grub_module_header *header;

      header = (struct grub_module_header *) (kernel_img + offset);
      memset (header, 0, sizeof (struct grub_module_header));
      header->type = grub_host_to_target32 (OBJ_TYPE_CONFIG);
      header->size = grub_host_to_target32 (config_size + sizeof (*header));
      offset += sizeof (*header);

      grub_util_load_image (config_path, kernel_img + offset);
      *(kernel_img + offset + config_size_pure - 1) = 0;
      offset += config_size;
    }

  grub_util_info ("kernel_img=%p, kernel_size=0x%x", kernel_img, kernel_size);
  compress_kernel (kernel_img, kernel_size + total_module_size,
		   &core_img, &core_size);

  grub_util_info ("the core size is 0x%x", core_size);

#ifdef GRUB_KERNEL_MACHINE_TOTAL_MODULE_SIZE
  *((grub_uint32_t *) (core_img + GRUB_KERNEL_MACHINE_TOTAL_MODULE_SIZE))
    = grub_host_to_target32 (total_module_size);
#endif
  *((grub_uint32_t *) (core_img + GRUB_KERNEL_MACHINE_KERNEL_IMAGE_SIZE))
    = grub_host_to_target32 (kernel_size);
#ifdef GRUB_KERNEL_MACHINE_COMPRESSED_SIZE
  *((grub_uint32_t *) (core_img + GRUB_KERNEL_MACHINE_COMPRESSED_SIZE))
    = grub_host_to_target32 (core_size - GRUB_KERNEL_MACHINE_RAW_SIZE);
#endif

#if defined(GRUB_KERNEL_MACHINE_INSTALL_DOS_PART) && defined(GRUB_KERNEL_MACHINE_INSTALL_BSD_PART)
  /* If we included a drive in our prefix, let GRUB know it doesn't have to
     prepend the drive told by BIOS.  */
  if (prefix[0] == '(')
    {
      *((grub_int32_t *) (core_img + GRUB_KERNEL_MACHINE_INSTALL_DOS_PART))
	= grub_host_to_target32 (-2);
      *((grub_int32_t *) (core_img + GRUB_KERNEL_MACHINE_INSTALL_BSD_PART))
	= grub_host_to_target32 (-2);
    }
#endif

#ifdef GRUB_MACHINE_PCBIOS
  if (GRUB_KERNEL_MACHINE_LINK_ADDR + core_size > GRUB_MEMORY_MACHINE_UPPER)
    grub_util_error (_("core image is too big (%p > %p)"),
 		     GRUB_KERNEL_MACHINE_LINK_ADDR + core_size,
		     GRUB_MEMORY_MACHINE_UPPER);
#endif

#if defined(GRUB_MACHINE_PCBIOS)
  {
    unsigned num;
    char *boot_path, *boot_img;
    size_t boot_size;
    num = ((core_size + GRUB_DISK_SECTOR_SIZE - 1) >> GRUB_DISK_SECTOR_BITS);
    if (num > 0xffff)
      grub_util_error (_("the core image is too big"));

    boot_path = grub_util_get_path (dir, "diskboot.img");
    boot_size = grub_util_get_image_size (boot_path);
    if (boot_size != GRUB_DISK_SECTOR_SIZE)
      grub_util_error (_("diskboot.img size must be %u bytes"),
		       GRUB_DISK_SECTOR_SIZE);

    boot_img = grub_util_read_image (boot_path);

    {
      struct grub_boot_blocklist *block;
      block = (struct grub_boot_blocklist *) (boot_img
					      + GRUB_DISK_SECTOR_SIZE
					      - sizeof (*block));
      block->len = grub_host_to_target16 (num);

      /* This is filled elsewhere.  Verify it just in case.  */
      assert (block->segment
	      == grub_host_to_target16 (GRUB_BOOT_MACHINE_KERNEL_SEG
					+ (GRUB_DISK_SECTOR_SIZE >> 4)));
    }

    grub_util_write_image (boot_img, boot_size, out);
    free (boot_img);
    free (boot_path);
  }
#elif defined(GRUB_MACHINE_QEMU)
  {
    char *rom_img;
    size_t rom_size;
    char *boot_path, *boot_img;
    size_t boot_size;

    boot_path = grub_util_get_path (dir, "boot.img");
    boot_size = grub_util_get_image_size (boot_path);
    boot_img = grub_util_read_image (boot_path);

    /* Rom sizes must be 64k-aligned.  */
    rom_size = ALIGN_UP (core_size + boot_size, 64 * 1024);

    rom_img = xmalloc (rom_size);
    memset (rom_img, 0, rom_size);

    *((grub_int32_t *) (core_img + GRUB_KERNEL_MACHINE_CORE_ENTRY_ADDR))
      = grub_host_to_target32 ((grub_uint32_t) -rom_size);

    memcpy (rom_img, core_img, core_size);

    *((grub_int32_t *) (boot_img + GRUB_BOOT_MACHINE_CORE_ENTRY_ADDR))
      = grub_host_to_target32 ((grub_uint32_t) -rom_size);

    memcpy (rom_img + rom_size - boot_size, boot_img, boot_size);

    free (core_img);
    core_img = rom_img;
    core_size = rom_size;

    free (boot_img);
    free (boot_path);
  }
#elif defined (GRUB_MACHINE_SPARC64)
  if (format == GRUB_PLATFORM_IMAGE_AOUT)
    {
      void *aout_img;
      size_t aout_size;
      struct grub_aout32_header *aout_head;

      aout_size = core_size + sizeof (*aout_head);
      aout_img = xmalloc (aout_size);
      aout_head = aout_img;
      aout_head->a_midmag = grub_host_to_target32 ((AOUT_MID_SUN << 16)
						   | AOUT32_OMAGIC);
      aout_head->a_text = grub_host_to_target32 (core_size);
      aout_head->a_entry = grub_host_to_target32 (0x4400);
      memcpy (aout_img + sizeof (*aout_head), core_img, core_size);

      free (core_img);
      core_img = aout_img;
      core_size = aout_size;
    }
  else
    {
      unsigned int num;
      char *boot_path, *boot_img;
      size_t boot_size;

      num = ((core_size + GRUB_DISK_SECTOR_SIZE - 1) >> GRUB_DISK_SECTOR_BITS);
      num <<= GRUB_DISK_SECTOR_BITS;

      boot_path = grub_util_get_path (dir, "diskboot.img");
      boot_size = grub_util_get_image_size (boot_path);
      if (boot_size != GRUB_DISK_SECTOR_SIZE)
	grub_util_error ("diskboot.img is not one sector size");

      boot_img = grub_util_read_image (boot_path);

      *((grub_uint32_t *) (boot_img + GRUB_DISK_SECTOR_SIZE
			   - GRUB_BOOT_MACHINE_LIST_SIZE + 8))
	= grub_host_to_target32 (num);

      grub_util_write_image (boot_img, boot_size, out);
      free (boot_img);
      free (boot_path);
    }
#elif defined(GRUB_MACHINE_MIPS)
  if (format == GRUB_PLATFORM_IMAGE_ELF)
    {
      char *elf_img;
      size_t program_size;
      Elf32_Ehdr *ehdr;
      Elf32_Phdr *phdr;
      grub_uint32_t target_addr;

      program_size = ALIGN_ADDR (core_size);

      elf_img = xmalloc (program_size + sizeof (*ehdr) + sizeof (*phdr));
      memset (elf_img, 0, program_size + sizeof (*ehdr) + sizeof (*phdr));
      memcpy (elf_img  + sizeof (*ehdr) + sizeof (*phdr), core_img, core_size);
      ehdr = (void *) elf_img;
      phdr = (void *) (elf_img + sizeof (*ehdr));
      memcpy (ehdr->e_ident, ELFMAG, SELFMAG);
      ehdr->e_ident[EI_CLASS] = ELFCLASS32;
#ifdef GRUB_CPU_MIPSEL
      ehdr->e_ident[EI_DATA] = ELFDATA2LSB;
#else
      ehdr->e_ident[EI_DATA] = ELFDATA2MSB;
#endif
      ehdr->e_ident[EI_VERSION] = EV_CURRENT;
      ehdr->e_ident[EI_OSABI] = ELFOSABI_NONE;
      ehdr->e_type = grub_host_to_target16 (ET_EXEC);
      ehdr->e_machine = grub_host_to_target16 (EM_MIPS);
      ehdr->e_version = grub_host_to_target32 (EV_CURRENT);

      ehdr->e_phoff = grub_host_to_target32 ((char *) phdr - (char *) ehdr);
      ehdr->e_phentsize = grub_host_to_target16 (sizeof (*phdr));
      ehdr->e_phnum = grub_host_to_target16 (1);

      /* No section headers.  */
      ehdr->e_shoff = grub_host_to_target32 (0);
      ehdr->e_shentsize = grub_host_to_target16 (0);
      ehdr->e_shnum = grub_host_to_target16 (0);
      ehdr->e_shstrndx = grub_host_to_target16 (0);

      ehdr->e_ehsize = grub_host_to_target16 (sizeof (*ehdr));

      phdr->p_type = grub_host_to_target32 (PT_LOAD);
      phdr->p_offset = grub_host_to_target32 (sizeof (*ehdr) + sizeof (*phdr));
      phdr->p_flags = grub_host_to_target32 (PF_R | PF_W | PF_X);

      target_addr = ALIGN_UP (GRUB_KERNEL_MACHINE_LINK_ADDR 
			      + kernel_size + total_module_size, 32);
      ehdr->e_entry = grub_host_to_target32 (target_addr);
      phdr->p_vaddr = grub_host_to_target32 (target_addr);
      phdr->p_paddr = grub_host_to_target32 (target_addr);
      phdr->p_align = grub_host_to_target32 (GRUB_KERNEL_MACHINE_LINK_ALIGN);
      ehdr->e_flags = grub_host_to_target32 (0x1000 | EF_MIPS_NOREORDER 
					     | EF_MIPS_PIC | EF_MIPS_CPIC);
      phdr->p_filesz = grub_host_to_target32 (core_size);
      phdr->p_memsz = grub_host_to_target32 (core_size);

      free (core_img);
      core_img = elf_img;
      core_size = program_size  + sizeof (*ehdr) + sizeof (*phdr);
  }
#endif

  grub_util_write_image (core_img, core_size, out);
  free (kernel_img);
  free (core_img);
  free (kernel_path);

  while (path_list)
    {
      next = path_list->next;
      free ((void *) path_list->name);
      free (path_list);
      path_list = next;
    }
}



static struct option options[] =
  {
    {"directory", required_argument, 0, 'd'},
    {"prefix", required_argument, 0, 'p'},
    {"memdisk", required_argument, 0, 'm'},
    {"font", required_argument, 0, 'f'},
    {"config", required_argument, 0, 'c'},
    {"output", required_argument, 0, 'o'},
#ifdef GRUB_PLATFORM_IMAGE_DEFAULT
    {"format", required_argument, 0, 'O'},
#endif
    {"help", no_argument, 0, 'h'},
    {"version", no_argument, 0, 'V'},
    {"verbose", no_argument, 0, 'v'},
    {0, 0, 0, 0}
  };

static void
usage (int status)
{
  if (status)
    fprintf (stderr, _("Try `%s --help' for more information.\n"), program_name);
  else
    printf (_("\
Usage: %s [OPTION]... [MODULES]\n\
\n\
Make a bootable image of GRUB.\n\
\n\
  -d, --directory=DIR     use images and modules under DIR [default=%s]\n\
  -p, --prefix=DIR        set grub_prefix directory [default=%s]\n\
  -m, --memdisk=FILE      embed FILE as a memdisk image\n\
  -f, --font=FILE         embed FILE as a boot font\n\
  -c, --config=FILE       embed FILE as boot config\n\
  -o, --output=FILE       output a generated image to FILE [default=stdout]\n"
#ifdef GRUB_PLATFORM_IMAGE_DEFAULT
	    "\
  -O, --format=FORMAT     generate an image in format [default=" 
	    GRUB_PLATFORM_IMAGE_DEFAULT_FORMAT "]\n	\
	                available formats: "
	    GRUB_PLATFORM_IMAGE_FORMATS "\n"
#endif
	    "\
  -h, --help              display this message and exit\n\
  -V, --version           print version information and exit\n\
  -v, --verbose           print verbose messages\n\
\n\
Report bugs to <%s>.\n\
"), program_name, GRUB_LIBDIR, DEFAULT_DIRECTORY, PACKAGE_BUGREPORT);

  exit (status);
}

int
main (int argc, char *argv[])
{
  char *output = NULL;
  char *dir = NULL;
  char *prefix = NULL;
  char *memdisk = NULL;
  char *font = NULL;
  char *config = NULL;
  FILE *fp = stdout;
#ifdef GRUB_PLATFORM_IMAGE_DEFAULT
  grub_platform_image_format_t format = GRUB_PLATFORM_IMAGE_DEFAULT;
#endif

  set_program_name (argv[0]);

  grub_util_init_nls ();

  while (1)
    {
      int c = getopt_long (argc, argv, "d:p:m:c:o:O:f:hVv", options, 0);

      if (c == -1)
	break;
      else
	switch (c)
	  {
	  case 'o':
	    if (output)
	      free (output);

	    output = xstrdup (optarg);
	    break;

#ifdef GRUB_PLATFORM_IMAGE_DEFAULT
	  case 'O':
#ifdef GRUB_PLATFORM_IMAGE_RAW
	    if (strcmp (optarg, "raw") == 0)
	      format = GRUB_PLATFORM_IMAGE_RAW;
	    else 
#endif
#ifdef GRUB_PLATFORM_IMAGE_ELF
	    if (strcmp (optarg, "elf") == 0)
	      format = GRUB_PLATFORM_IMAGE_ELF;
	    else 
#endif
#ifdef GRUB_PLATFORM_IMAGE_AOUT
	    if (strcmp (optarg, "aout") == 0)
	      format = GRUB_PLATFORM_IMAGE_AOUT;
	    else 
#endif
	      usage (1);
	    break;
#endif

	  case 'd':
	    if (dir)
	      free (dir);

	    dir = xstrdup (optarg);
	    break;

	  case 'm':
	    if (memdisk)
	      free (memdisk);

	    memdisk = xstrdup (optarg);

	    if (prefix)
	      free (prefix);

	    prefix = xstrdup ("(memdisk)/boot/grub");
	    break;

	  case 'f':
	    if (font)
	      free (font);

	    font = xstrdup (optarg);
	    break;

	  case 'c':
	    if (config)
	      free (config);

	    config = xstrdup (optarg);
	    break;

	  case 'h':
	    usage (0);
	    break;

	  case 'p':
	    if (prefix)
	      free (prefix);

	    prefix = xstrdup (optarg);
	    break;

	  case 'V':
	    printf ("grub-mkimage (%s) %s\n", PACKAGE_NAME, PACKAGE_VERSION);
	    return 0;

	  case 'v':
	    verbosity++;
	    break;

	  default:
	    usage (1);
	    break;
	  }
    }

  if (output)
    {
      fp = fopen (output, "wb");
      if (! fp)
	grub_util_error (_("cannot open %s"), output);
      free (output);
    }

  generate_image (dir ? : GRUB_LIBDIR, prefix ? : DEFAULT_DIRECTORY, fp,
		  argv + optind, memdisk, font, config,
#ifdef GRUB_PLATFORM_IMAGE_DEFAULT
		  format
#else
		  0
#endif
		  );

  fclose (fp);

  if (dir)
    free (dir);

  return 0;
}<|MERGE_RESOLUTION|>--- conflicted
+++ resolved
@@ -145,11 +145,7 @@
     }
 
   for (p = path_list; p; p = p->next)
-<<<<<<< HEAD
-    total_module_size += (ALIGN_UP (grub_util_get_image_size (p->name), 4)
-=======
     total_module_size += (ALIGN_ADDR (grub_util_get_image_size (p->name))
->>>>>>> 61056463
 			  + sizeof (struct grub_module_header));
 
   grub_util_info ("the total module size is 0x%x", total_module_size);
