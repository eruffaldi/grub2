--- conflicted
+++ resolved
@@ -193,7 +193,7 @@
 }
 
 grub_err_t
-grub_script_execute_cmdblock (struct grub_script_cmd *cmd __attribute__ ((unused)))
+grub_script_execute_cmdlist (struct grub_script_cmd *cmd __attribute__ ((unused)))
 {
   return 0;
 }
@@ -376,23 +376,4 @@
   textdomain (PACKAGE);
 #endif /* (defined(ENABLE_NLS) && ENABLE_NLS) */
 }
-<<<<<<< HEAD
-#endif
-=======
-
-#endif /* GRUB_UTIL */
-
-int
-grub_dl_ref (grub_dl_t mod)
-{
-  (void) mod;
-  return 0;
-}
-
-int
-grub_dl_unref (grub_dl_t mod)
-{
-  (void) mod;
-  return 0;
-}
->>>>>>> 5fc77f2a
+#endif