#! /bin/sh -e

# grub-mkconfig helper script.
# Copyright (C) 2006,2007,2008,2009  Free Software Foundation, Inc.
#
# GRUB is free software: you can redistribute it and/or modify
# it under the terms of the GNU General Public License as published by
# the Free Software Foundation, either version 3 of the License, or
# (at your option) any later version.
#
# GRUB is distributed in the hope that it will be useful,
# but WITHOUT ANY WARRANTY; without even the implied warranty of
# MERCHANTABILITY or FITNESS FOR A PARTICULAR PURPOSE.  See the
# GNU General Public License for more details.
#
# You should have received a copy of the GNU General Public License
# along with GRUB.  If not, see <http://www.gnu.org/licenses/>.

prefix=@prefix@
exec_prefix=@exec_prefix@
bindir=@bindir@
libdir=@libdir@
. ${libdir}/grub/grub-mkconfig_lib

. ${bindir}/gettext.sh
export TEXTDOMAIN=@PACKAGE@
export TEXTDOMAINDIR=@LOCALEDIR@

if [ "x${GRUB_DISTRIBUTOR}" = "x" ] ; then
  OS=GNU/Linux
else
  OS="${GRUB_DISTRIBUTOR} GNU/Linux"
fi

# loop-AES arranges things so that /dev/loop/X can be our root device, but
# the initrds that Linux uses don't like that.
case ${GRUB_DEVICE} in
  /dev/loop/*|/dev/loop[0-9])
    GRUB_DEVICE=`losetup ${GRUB_DEVICE} | sed -e "s/^[^(]*(\([^)]\+\)).*/\1/"`
  ;;
esac

if [ "x${GRUB_DEVICE_UUID}" = "x" ] || [ "x${GRUB_DISABLE_LINUX_UUID}" = "xtrue" ] \
    || ! test -e "/dev/disk/by-uuid/${GRUB_DEVICE_UUID}" ; then
  LINUX_ROOT_DEVICE=${GRUB_DEVICE}
else
  LINUX_ROOT_DEVICE=UUID=${GRUB_DEVICE_UUID}
fi

linux_entry ()
{
  os="$1"
  version="$2"
  recovery="$3"
  args="$4"
  if ${recovery} ; then
    title="$(gettext "%s, with Linux %s (recovery mode)")"
  else
    title="$(gettext "%s, with Linux %s")"
  fi
  printf "menuentry \"${title}\" {" ${os} ${version}
  if [ -z "${prepare_boot_cache}" ]; then
    prepare_boot_cache="$(prepare_grub_to_access_device ${GRUB_DEVICE_BOOT} | sed -e "s/^/\t/")"
  fi
  printf '%s\n' "${prepare_boot_cache}"
  cat << EOF
	linux	${rel_dirname}/${basename} root=${linux_root_device_thisversion} ro ${args}
EOF
  if test -n "${initrd}" ; then
    cat << EOF
	initrd	${rel_dirname}/${initrd}
EOF
  fi
  cat << EOF
}
EOF
}

list=`for i in /boot/vmlinu[xz]-* /vmlinu[xz]-* ; do
        if grub_file_is_not_garbage "$i" ; then echo -n "$i " ; fi
      done`
prepare_boot_cache=

while [ "x$list" != "x" ] ; do
  linux=`version_find_latest $list`
  echo "Found linux image: $linux" >&2
  basename=`basename $linux`
  dirname=`dirname $linux`
  rel_dirname=`make_system_path_relative_to_its_root $dirname`
  version=`echo $basename | sed -e "s,^[^0-9]*-,,g"`
  alt_version=`echo $version | sed -e "s,\.old$,,g"`
  linux_root_device_thisversion="${LINUX_ROOT_DEVICE}"

  initrd=
  for i in "initrd.img-${version}" "initrd-${version}.img" \
	   "initrd-${version}" "initrd.img-${alt_version}" \
	   "initrd-${alt_version}.img" "initrd-${alt_version}"; do
    if test -e "${dirname}/${i}" ; then
      initrd="$i"
      break
    fi
  done
  if test -n "${initrd}" ; then
    echo "Found initrd image: ${dirname}/${initrd}" >&2
  else
    # "UUID=" magic is parsed by initrds.  Since there's no initrd, it can't work here.
    linux_root_device_thisversion=${GRUB_DEVICE}
  fi

<<<<<<< HEAD
  linux_entry $eval_gettext ("${OS}, with Linux ${version}" \
      "${GRUB_CMDLINE_LINUX} ${GRUB_CMDLINE_LINUX_DEFAULT}")
  if [ "x${GRUB_DISABLE_LINUX_RECOVERY}" != "xtrue" ]; then
    linux_entry $eval_gettext ("${OS}, with Linux ${version} (recovery mode)" \
	"single ${GRUB_CMDLINE_LINUX}")
=======
  linux_entry "${OS}" "${version}" false \
      "${GRUB_CMDLINE_LINUX} ${GRUB_CMDLINE_LINUX_DEFAULT}"
  if [ "x${GRUB_DISABLE_LINUX_RECOVERY}" != "xtrue" ]; then
    linux_entry "${OS}" "${version}" true \
	"single ${GRUB_CMDLINE_LINUX}"
>>>>>>> cd4f42b0
  fi

  list=`echo $list | tr ' ' '\n' | grep -vx $linux | tr '\n' ' '`
done<|MERGE_RESOLUTION|>--- conflicted
+++ resolved
@@ -107,19 +107,11 @@
     linux_root_device_thisversion=${GRUB_DEVICE}
   fi
 
-<<<<<<< HEAD
-  linux_entry $eval_gettext ("${OS}, with Linux ${version}" \
-      "${GRUB_CMDLINE_LINUX} ${GRUB_CMDLINE_LINUX_DEFAULT}")
-  if [ "x${GRUB_DISABLE_LINUX_RECOVERY}" != "xtrue" ]; then
-    linux_entry $eval_gettext ("${OS}, with Linux ${version} (recovery mode)" \
-	"single ${GRUB_CMDLINE_LINUX}")
-=======
   linux_entry "${OS}" "${version}" false \
       "${GRUB_CMDLINE_LINUX} ${GRUB_CMDLINE_LINUX_DEFAULT}"
   if [ "x${GRUB_DISABLE_LINUX_RECOVERY}" != "xtrue" ]; then
     linux_entry "${OS}" "${version}" true \
 	"single ${GRUB_CMDLINE_LINUX}"
->>>>>>> cd4f42b0
   fi
 
   list=`echo $list | tr ' ' '\n' | grep -vx $linux | tr '\n' ' '`
