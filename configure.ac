# Process this file with autoconf to produce a configure script.

# Copyright (C) 2002,2003,2004,2005,2006,2007,2008,2009  Free Software Foundation, Inc.
#
# This configure.ac is free software; the author
# gives unlimited permission to copy and/or distribute it,
# with or without modifications, as long as this notice is preserved.
#
# This program is distributed in the hope that it will be useful,
# but WITHOUT ANY WARRANTY, to the extent permitted by law; without
# even the implied warranty of MERCHANTABILITY or FITNESS FOR A
# PARTICULAR PURPOSE.

dnl This configure script is complicated, because GRUB needs to deal
dnl with three potentially different types:
dnl
dnl   build  -- the environment for building GRUB
dnl   host   -- the environment for running utilities
dnl   target -- the environment for running GRUB
dnl
dnl In addition, GRUB needs to deal with a platform specification
dnl which specifies the system running GRUB, such as firmware.
dnl This is necessary because the target type in autoconf does not
dnl describe such a system very well.
dnl
dnl The current strategy is to use variables with no prefix (such as
dnl CC, CFLAGS, etc.) for the host type as well as the build type,
dnl because GRUB does not need to use those variables for the build
dnl type, so there is no conflict. Variables with the prefix "TARGET_"
dnl (such as TARGET_CC, TARGET_CFLAGS, etc.) are used for the target
dnl type.


AC_INIT([GRUB],[1.97],[bug-grub@gnu.org])
AM_INIT_AUTOMAKE()
AC_PREREQ(2.60)
AC_CONFIG_SRCDIR([include/grub/dl.h])
AC_CONFIG_HEADER([config.h])

# Checks for host and target systems.
AC_CANONICAL_HOST
AC_CANONICAL_TARGET

# Program name transformations
AC_ARG_PROGRAM

case "$target_cpu" in
  i[[3456]]86)	target_cpu=i386 ;;
  sparc)	target_cpu=sparc64 ;;
esac

# Specify the platform (such as firmware).
AC_ARG_WITH([platform],
            AS_HELP_STRING([--with-platform=PLATFORM],
                           [select the host platform [[guessed]]]))

# Guess the platform if not specified.
if test "x$with_platform" = x; then
  case "$target_cpu"-"$target_vendor" in
    i386-apple) platform=efi ;;
    i386-*) platform=pc ;;
    x86_64-apple) platform=efi ;;
    x86_64-*) platform=pc ;;
    powerpc-*) platform=ieee1275 ;;
    powerpc64-*) platform=ieee1275 ;;
    sparc64-*) platform=ieee1275 ;;
    *) AC_MSG_ERROR([unsupported CPU: "$target_cpu"]) ;;
  esac
else
  platform="$with_platform"
fi

# Adjust CPU unless target was explicitly specified.
if test -z "$target_alias"; then
  case "$target_cpu"-"$platform" in
    x86_64-efi) ;;
    x86_64-*) target_cpu=i386 ;;
    powerpc64-ieee1275) target_cpu=powerpc ;;
  esac
fi

# Check if the platform is supported, make final adjustments.
case "$target_cpu"-"$platform" in
  i386-efi) ;;
  x86_64-efi) ;;
  i386-pc) ;;
  i386-coreboot) ;;
  i386-linuxbios) platform=coreboot ;;
  i386-ieee1275) ;;
  i386-qemu) ;;
  powerpc-ieee1275) ;;
  sparc64-ieee1275) ;;
  *-emu) ;;
  *) AC_MSG_ERROR([platform "$platform" is not supported for target CPU "$target_cpu"]) ;;
esac

case "$target_cpu" in
  i386 | powerpc) target_m32=1 ;;
  x86_64 | sparc64) target_m64=1 ;;
esac

case "$host_os" in
  mingw32*) host_os=cygwin ;;
esac

# This normalizes the names, and creates a new variable ("host_kernel")
# while at it, since the mapping is not always 1:1 (e.g. different OSes
# using the same kernel type).
case "$host_os" in
  gnu*)				host_kernel=hurd ;;
  linux*)			host_kernel=linux ;;
  freebsd* | kfreebsd*-gnu)	host_kernel=kfreebsd ;;
  cygwin)			host_kernel=windows ;;
esac

case "$platform" in
  coreboot)	machine_CFLAGS="-DGRUB_MACHINE_COREBOOT=1" ;;
  efi)		machine_CFLAGS="-DGRUB_MACHINE_EFI=1" ;;
  ieee1275)	machine_CFLAGS="-DGRUB_MACHINE_IEEE1275=1" ;;
  qemu)		machine_CFLAGS="-DGRUB_MACHINE_QEMU=1" ;;
  pc)		machine_CFLAGS="-DGRUB_MACHINE_PCBIOS=1" ;;
  emu)		machine_CFLAGS="-DGRUB_MACHINE_EMU=1" ;;
esac
CFLAGS="$CFLAGS $machine_CFLAGS"
TARGET_ASFLAGS="$TARGET_ASFLAGS $machine_CFLAGS"
TARGET_CFLAGS="$TARGET_CFLAGS $machine_CFLAGS"

AC_SUBST(host_cpu)
AC_SUBST(host_os)
AC_SUBST(host_kernel)

AC_SUBST(target_cpu)
AC_SUBST(platform)

#
# Checks for build programs.
#

# Although cmp is listed in the GNU Coding Standards as a command which
# can used directly, OpenBSD lacks cmp in the default installation.
AC_CHECK_PROGS([CMP], [cmp])
if test "x$CMP" = x; then
  AC_MSG_ERROR([cmp is not found])
fi

AC_CHECK_PROGS([YACC], [bison])
if test "x$YACC" = x; then
  AC_MSG_ERROR([bison is not found])
fi

for file in /usr/src/unifont.bdf /usr/share/fonts/X11/misc/unifont.pcf.gz ; do
  if test -e $file ; then
    AC_SUBST([FONT_SOURCE], [$file])
    break
  fi
done

AC_PROG_INSTALL
AC_PROG_AWK
AC_PROG_MAKE_SET
AC_PROG_MKDIR_P

# These are not a "must".
AC_PATH_PROG(RUBY, ruby)
AC_PATH_PROG(MAKEINFO, makeinfo)

#
# Checks for host programs.
#

AC_PROG_CC
# Must be GCC.
test "x$GCC" = xyes || AC_MSG_ERROR([GCC is required])

AC_GNU_SOURCE
AM_GNU_GETTEXT
AC_SYS_LARGEFILE

# Identify characteristics of the host architecture.
AC_C_BIGENDIAN
AC_CHECK_SIZEOF(void *)
AC_CHECK_SIZEOF(long)

grub_apple_cc
if test x$grub_cv_apple_cc = xyes ; then
  CFLAGS="$CFLAGS -DAPPLE_CC=1 -fnested-functions"
  ASFLAGS="$ASFLAGS -DAPPLE_CC=1"
fi

if test "x$cross_compiling" = xyes; then
  AC_MSG_WARN([cannot generate manual pages while cross compiling])
else
  AC_PATH_PROG(HELP2MAN, help2man)
fi

# Check for functions.
AC_CHECK_FUNCS(posix_memalign memalign asprintf vasprintf)

# For grub-mkisofs
AC_HEADER_MAJOR
AC_HEADER_DIRENT
AC_CHECK_FUNCS(memmove sbrk strdup lstat getuid getgid)
AC_CHECK_HEADERS(sys/mkdev.h sys/sysmacros.h malloc.h termios.h sys/types.h)
AC_CHECK_HEADERS(unistd.h string.h strings.h sys/stat.h sys/fcntl.h)

#
# Check for target programs.
#

# Find tools for the target.
if test "x$target_alias" != x && test "x$host_alias" != "x$target_alias"; then
  tmp_ac_tool_prefix="$ac_tool_prefix"
  ac_tool_prefix=$target_alias-

  AC_CHECK_TOOLS(TARGET_CC, [gcc egcs cc],
                 [AC_MSG_ERROR([none of gcc, egcs and cc is found. set TARGET_CC manually.])])
  AC_CHECK_TOOL(OBJCOPY, objcopy)
  AC_CHECK_TOOL(STRIP, strip)
  AC_CHECK_TOOL(NM, nm)

  ac_tool_prefix="$tmp_ac_tool_prefix"
else
  if test "x$TARGET_CC" = x; then
    TARGET_CC=$CC
  fi
  AC_CHECK_TOOL(OBJCOPY, objcopy)
  AC_CHECK_TOOL(STRIP, strip)
  AC_CHECK_TOOL(NM, nm)
fi
AC_SUBST(TARGET_CC)


# Test the C compiler for the target environment.
tmp_CC="$CC"
tmp_CFLAGS="$CFLAGS"
tmp_LDFLAGS="$LDFLAGS"
tmp_CPPFLAGS="$CPPFLAGS"
tmp_LIBS="$LIBS"
CC="$TARGET_CC"
CFLAGS="$TARGET_CFLAGS"
CPPFLAGS="$TARGET_CPPFLAGS"
LDFLAGS="$TARGET_LDFLAGS"
LIBS=""

if test "x$TARGET_CFLAGS" = x; then
  # debug flags.
  TARGET_CFLAGS="-Wall -W -Wshadow -Wpointer-arith -Wmissing-prototypes \
                 -Wundef -Wstrict-prototypes -g"

  # optimization flags.
  AC_CACHE_CHECK([whether optimization for size works], grub_cv_cc_Os, [
    CFLAGS=-Os
    AC_COMPILE_IFELSE([AC_LANG_PROGRAM([[]], [[]])],
		      [grub_cv_cc_Os=yes],
		      [grub_cv_cc_Os=no])
  ])
  if test "x$grub_cv_cc_Os" = xyes; then
    TARGET_CFLAGS="$TARGET_CFLAGS -Os"
  else
    TARGET_CFLAGS="$TARGET_CFLAGS -O2 -fno-strength-reduce -fno-unroll-loops"
  fi

  # Force no alignment to save space on i386.
  if test "x$target_cpu" = xi386; then
    AC_CACHE_CHECK([whether -falign-loops works], [grub_cv_cc_falign_loop], [
      CFLAGS="$CFLAGS -falign-loops=1"
      AC_COMPILE_IFELSE([AC_LANG_PROGRAM([[]], [[]])],
		        [grub_cv_cc_falign_loop=yes],
			[grub_cv_cc_falign_loop=no])
    ])

    if test "x$grub_cv_cc_falign_loop" = xyes; then
      TARGET_CFLAGS="$TARGET_CFLAGS -falign-jumps=1 -falign-loops=1 -falign-functions=1"
    else
      TARGET_CFLAGS="$TARGET_CFLAGS -malign-jumps=1 -malign-loops=1 -malign-functions=1"
    fi

    # Some toolchains enable these features by default, but they need
    # registers that aren't set up properly in GRUB.
    TARGET_CFLAGS="$TARGET_CFLAGS -mno-mmx -mno-sse -mno-sse2 -mno-3dnow"
  fi

  # By default, GCC 4.4 generates .eh_frame sections containing unwind
  # information in some cases where it previously did not. GRUB doesn't need
  # these and they just use up vital space. Restore the old compiler
  # behaviour.
  AC_CACHE_CHECK([whether -fno-dwarf2-cfi-asm works], [grub_cv_cc_fno_dwarf2_cfi_asm], [
    SAVE_CFLAGS="$CFLAGS"
    CFLAGS="$CFLAGS -fno-dwarf2-cfi-asm"
    AC_COMPILE_IFELSE([AC_LANG_PROGRAM([[]], [[]])],
		      [grub_cv_cc_fno_dwarf2_cfi_asm=yes],
		      [grub_cv_cc_fno_dwarf2_cfi_asm=no])
    CFLAGS="$SAVE_CFLAGS"
  ])

  if test "x$grub_cv_cc_fno_dwarf2_cfi_asm" = xyes; then
    TARGET_CFLAGS="$TARGET_CFLAGS -fno-dwarf2-cfi-asm"
  fi
fi

grub_apple_target_cc
if test x$grub_cv_apple_target_cc = xyes ; then
  TARGET_CFLAGS="$TARGET_CFLAGS -DAPPLE_CC=1 -fnested-functions"
  CFLAGS="$CFLAGS -DAPPLE_CC=1 -fnested-functions"
  TARGET_ASFLAGS="$TARGET_ASFLAGS -DAPPLE_CC=1"
  TARGET_APPLE_CC=1
  AC_CHECK_PROG([OBJCONV], [objconv], [objconv], [])
  if test "x$OBJCONV" = x ; then
     AC_CHECK_PROG([OBJCONV], [objconv], [./objconv], [], [.])
  fi
  if test "x$OBJCONV" = x ; then
    AC_MSG_ERROR([objconv not found which is required when building with apple compiler])
  fi
  TARGET_IMG_LDSCRIPT=
  TARGET_IMG_CFLAGS="-static"
  TARGET_IMG_LDFLAGS='-nostdlib -static -Wl,-preload -Wl,-segalign,20 -Wl,-image_base,'
  TARGET_IMG_LDFLAGS_AC='-nostdlib -static -Wl,-preload -Wl,-segalign,20 -Wl,-image_base,'
else
  TARGET_APPLE_CC=0
# Use linker script if present, otherwise use builtin -N script.
if test -f "${srcdir}/conf/${target_cpu}-${platform}-${host_os}-img-ld.sc"; then
  TARGET_IMG_LDSCRIPT='$(top_srcdir)'"/conf/${target_cpu}-${platform}-${host_os}-img-ld.sc"
  TARGET_IMG_LDFLAGS="-Wl,-T${TARGET_IMG_LDSCRIPT}  -Wl,-Ttext,"
  TARGET_IMG_LDFLAGS_AC="-Wl,-T${srcdir}/conf/${target_cpu}-${platform}-${host_os}-img-ld.sc"
else
  TARGET_IMG_LDSCRIPT=
  TARGET_IMG_LDFLAGS='-Wl,-N  -Wl,-Ttext,'
  TARGET_IMG_LDFLAGS_AC='-Wl,-N  -Wl,-Ttext,'
fi
TARGET_IMG_CFLAGS=
fi

AC_SUBST(TARGET_IMG_LDSCRIPT)
AC_SUBST(TARGET_IMG_LDFLAGS)
AC_SUBST(TARGET_IMG_CFLAGS)

# For platforms where ELF is not the default link format.
AC_MSG_CHECKING([for command to convert module to ELF format])
case "${host_os}" in
  cygwin) TARGET_OBJ2ELF='grub-pe2elf' ;;
  *) ;;
esac
AC_SUBST(TARGET_OBJ2ELF)
AC_MSG_RESULT([$TARGET_OBJ2ELF])


if test "x$target_m32" = x1; then
  # Force 32-bit mode.
  TARGET_CFLAGS="$TARGET_CFLAGS -m32"
  TARGET_LDFLAGS="$TARGET_LDFLAGS -m32"
  TARGET_MODULE_FORMAT="elf32"
fi

if test "x$target_m64" = x1; then
  # Force 64-bit mode.
  TARGET_CFLAGS="$TARGET_CFLAGS -m64"
  TARGET_LDFLAGS="$TARGET_LDFLAGS -m64"
  TARGET_MODULE_FORMAT="elf64"
fi

if test "$target_cpu"-"$platform" = x86_64-efi; then
  # Use large model to support 4G memory
  AC_CACHE_CHECK([whether option -mcmodel=large works], grub_cv_cc_mcmodel, [
    SAVED_CFLAGS=$CFLAGS
    CFLAGS="$CFLAGS -m64 -mcmodel=large"
    AC_COMPILE_IFELSE([AC_LANG_PROGRAM([[]], [[]])],
		      [grub_cv_cc_mcmodel=yes],
		      [grub_cv_cc_mcmodel=no])
  ])
  if test "x$grub_cv_cc_mcmodel" = xno; then
    CFLAGS="$SAVED_CFLAGS -m64 -DMCMODEL_SMALL=1"
    TARGET_CFLAGS="$TARGET_CFLAGS -DMCMODEL_SMALL=1"
    AC_MSG_WARN([-mcmodel=large not supported. You won't be able to use the memory over 4GiB. Upgrade your gcc])
  else
    TARGET_CFLAGS="$TARGET_CFLAGS -mcmodel=large"
  fi

  # EFI writes to stack below %rsp, we must not use the red zone
  AC_CACHE_CHECK([whether option -mno-red-zone works], grub_cv_cc_no_red_zone, [
    CFLAGS="$CFLAGS -m64 -mno-red-zone"
    AC_COMPILE_IFELSE([AC_LANG_PROGRAM([[]], [[]])],
		      [grub_cv_cc_no_red_zone=yes],
		      [grub_cv_cc_no_red_zone=no])
  ])
  if test "x$grub_cv_cc_no_red_zone" = xno; then
    AC_MSG_ERROR([-mno-red-zone not supported, upgrade your gcc])
  fi

  TARGET_CFLAGS="$TARGET_CFLAGS -mno-red-zone"
fi

#
# Compiler features.
#

# Need __enable_execute_stack() for nested function trampolines?
grub_CHECK_ENABLE_EXECUTE_STACK

# Position independent executable.
grub_CHECK_PIE
[# Need that, because some distributions ship compilers that include
# `-fPIE' in the default specs.
if [ x"$pie_possible" = xyes ]; then
  TARGET_CFLAGS="$TARGET_CFLAGS -fno-PIE"
fi]

# Smashing stack protector.
grub_CHECK_STACK_PROTECTOR
# Need that, because some distributions ship compilers that include
# `-fstack-protector' in the default specs.
if test "x$ssp_possible" = xyes; then
  TARGET_CFLAGS="$TARGET_CFLAGS -fno-stack-protector"
fi
grub_CHECK_STACK_ARG_PROBE
# Cygwin's GCC uses alloca() to probe the stackframe on static
# stack allocations above some threshold.
if test x"$sap_possible" = xyes; then
  TARGET_CFLAGS="$TARGET_CFLAGS -mno-stack-arg-probe"
fi

AC_ARG_ENABLE([werror],
	      [AS_HELP_STRING([--disable-werror],
                             [do not use -Werror when building GRUB])])
if test x"$enable_werror" != xno ; then
  TARGET_CFLAGS="$TARGET_CFLAGS -Werror"
fi

AC_SUBST(TARGET_CFLAGS)
AC_SUBST(TARGET_MODULE_FORMAT)
AC_SUBST(OBJCONV)
AC_SUBST(TARGET_APPLE_CC)
AC_SUBST(TARGET_ASFLAGS)
AC_SUBST(TARGET_CPPFLAGS)
AC_SUBST(TARGET_LDFLAGS)

# Check for libgcc symbols (must be performed before we add -nostdlib to LDFLAGS)
AC_CHECK_FUNCS(__bswapsi2 __bswapdi2 __ashldi3 __ashrdi3 __lshrdi3 __trampoline_setup __ucmpdi2)

# Set them to their new values for the tests below.
CC="$TARGET_CC"
if test "x$TARGET_APPLE_CC" = x1 ; then
CFLAGS="$TARGET_CFLAGS -nostdlib"
else
CFLAGS="$TARGET_CFLAGS -nostdlib -Wl,--defsym,___main=0x8100"
fi
CPPFLAGS="$TARGET_CPPFLAGS"
LDFLAGS="$TARGET_LDFLAGS"

# Defined in aclocal.m4.
grub_PROG_TARGET_CC
if test "x$TARGET_APPLE_CC" != x1 ; then
grub_PROG_OBJCOPY_ABSOLUTE
fi
grub_PROG_LD_BUILD_ID_NONE
grub_ASM_USCORE
if test "x$target_cpu" = xi386; then
  if test ! -z "$TARGET_IMG_LDSCRIPT"; then
    # Check symbols provided by linker script.
    CFLAGS="$TARGET_CFLAGS -nostdlib $TARGET_IMG_LDFLAGS_AC -Wl,-Ttext,8000,--defsym,___main=0x8100"
  fi
  if test "x$TARGET_APPLE_CC" != x1 ; then
    grub_CHECK_BSS_START_SYMBOL
    grub_CHECK_END_SYMBOL
  fi
  CFLAGS="$TARGET_CFLAGS"
  grub_I386_ASM_PREFIX_REQUIREMENT
  grub_I386_ASM_ADDR32
  grub_I386_ASM_ABSOLUTE_WITHOUT_ASTERISK
else
  AC_DEFINE([NESTED_FUNC_ATTR], [], [Catch gcc bug])
fi

AH_BOTTOM([#if defined(__i386__) && !defined(GRUB_UTIL)
#define NESTED_FUNC_ATTR __attribute__ ((__regparm__ (1)))
#else
#define NESTED_FUNC_ATTR
#endif])

AC_ARG_ENABLE([efiemu],
	      [AS_HELP_STRING([--enable-efiemu],
                             [build and install the efiemu runtimes (default=guessed)])])
if test x"$enable_efiemu" = xno ; then
  efiemu_excuse="explicitly disabled"
fi
if test x"$efiemu_excuse" = x ; then
  AC_CACHE_CHECK([whether options required for efiemu work], grub_cv_cc_efiemu, [
    CFLAGS="$CFLAGS -m64 -mcmodel=large -mno-red-zone -nostdlib"
    AC_COMPILE_IFELSE([AC_LANG_PROGRAM([[]], [[]])],
		      [grub_cv_cc_efiemu=yes],
		      [grub_cv_cc_efiemu=no])
  ])
  if test x$grub_cv_cc_efiemu = xno; then
     efiemu_excuse="cannot compile with -m64 -mcmodel=large -mno-red-zone -nostdlib"
  fi
fi
if test x"$enable_efiemu" = xyes && test x"$efiemu_excuse" != x ; then
  AC_MSG_ERROR([efiemu runtime was explicitly requested but can't be compiled])
fi
if test x"$efiemu_excuse" = x ; then
enable_efiemu=yes
else
enable_efiemu=no
fi
AC_SUBST([enable_efiemu])


# Restore the flags.
CC="$tmp_CC"
CFLAGS="$tmp_CFLAGS"
CPPFLAGS="$tmp_CPPFLAGS"
LDFLAGS="$tmp_LDFLAGS"
LIBS="$tmp_LIBS"

#
# Check for options.
#

# Memory manager debugging.
AC_ARG_ENABLE([mm-debug],
	      AS_HELP_STRING([--enable-mm-debug],
                             [include memory manager debugging]),
              [AC_DEFINE([MM_DEBUG], [1],
                         [Define to 1 if you enable memory manager debugging.])])

AC_ARG_ENABLE([grub-emu-usb],
	      [AS_HELP_STRING([--enable-grub-emu-usb],
                             [build and install the `grub-emu' debugging utility with USB support (default=guessed)])])

<<<<<<< HEAD
AC_ARG_ENABLE([grub-emu-sdl],
	      [AS_HELP_STRING([--enable-grub-emu-sdl],
                             [build and install the `grub-emu' debugging utility with SDL support (default=guessed)])])
=======
AC_ARG_ENABLE([grub-emu-pci],
	      [AS_HELP_STRING([--enable-grub-emu-pci],
                             [build and install the `grub-emu' debugging utility with PCI support (potentially dangerous) (default=no)])])
>>>>>>> a2c1332b

if test "$platform" = emu; then
  missing_ncurses=
[# Check for curses libraries.]
  AC_CHECK_LIB([ncurses], [wgetch], [LIBCURSES="-lncurses"],
    [AC_CHECK_LIB([curses], [wgetch], [LIBCURSES="-lcurses"],
      [missing_ncurses=[true]])])
  AC_SUBST([LIBCURSES])
[if [ x"$missing_ncurses" = x ]; then ]
  [# Check for headers.]
  AC_CHECK_HEADERS([ncurses/curses.h], [],
    [AC_CHECK_HEADERS([ncurses.h], [],
      [AC_CHECK_HEADERS([curses.h], [],
	[missing_ncurses=[true]])])])
[fi]
if test x"$missing_ncurses" = xtrue ; then
  AC_MSG_ERROR([grub-emu can't be compiled without ncurses])
fi

if test x"$enable_grub_emu_usb" = xno ; then
  grub_emu_usb_excuse="explicitly disabled"
fi

if test x"$enable_grub_emu_pci" = xyes ; then
   grub_emu_usb_excuse="conflicts with PCI support"
fi

[if [ x"$grub_emu_usb_excuse" = x ]; then
    # Check for libusb libraries.]
AC_CHECK_LIB([usb], [usb_claim_interface], [LIBUSB="-lusb"],
    [grub_emu_usb_excuse=["need libusb library"]])
    AC_SUBST([LIBUSB])
[fi]
[if [ x"$grub_emu_usb_excuse" = x ]; then
    # Check for headers.]
    AC_CHECK_HEADERS([usb.h], [],
      [grub_emu_usb_excuse=["need libusb headers"]])
[fi]
if test x"$enable_grub_emu_usb" = xyes && test x"$grub_emu_usb_excuse" != x ; then
  AC_MSG_ERROR([USB support for grub-emu was explicitly requested but can't be compiled])
fi
if test x"$grub_emu_usb_excuse" = x ; then
enable_grub_emu_usb=yes
else
enable_grub_emu_usb=no
fi

<<<<<<< HEAD
if test x"$enable_grub_emu_sdl" = xno ; then
  grub_emu_sdl_excuse="explicitely disabled"
fi
[if [ x"$grub_emu_sdl_excuse" = x ]; then
    # Check for libSDL libraries.]
AC_CHECK_LIB([SDL], [SDL_Init], [LIBSDL="-lSDL"],
    [grub_emu_sdl_excuse=["libSDL libraries are required to build \`grub-emu' with SDL support"]])
    AC_SUBST([LIBSDL])
[fi]
[if [ x"$grub_emu_sdl_excuse" = x ]; then
    # Check for headers.]
    AC_CHECK_HEADERS([SDL/SDL.h], [],
      [grub_emu_sdl_excuse=["libSDL header file is required to build \`grub-emu' with SDL support"]])
[fi]
if test x"enable_grub_emu_sdl" = xyes && test x"$grub_emu_sdl_excuse" != x ; then
  AC_MSG_ERROR([SDL support for grub-emu was explicitely requested but can't be compiled])
fi
if test x"$grub_emu_sdl_excuse" = x ; then
enable_grub_emu_sdl=yes
else
enable_grub_emu_sdl=no
fi

AC_SUBST([enable_grub_emu_sdl])
=======
if test x"$enable_grub_emu_pci" != xyes ; then
   grub_emu_pci_excuse="not enabled"
fi

if test x"$enable_grub_emu_usb" = xyes ; then
   grub_emu_pci_excuse="conflicts with USB support"
fi

[if [ x"$grub_emu_pci_excuse" = x ]; then
      # Check for libpci libraries.]
   AC_CHECK_LIB([pciaccess], [pci_system_init], [LIBPCIACCESS="-lpciaccess"],
      [grub_emu_pci_excuse=["need libpciaccess library"]])
    AC_SUBST([LIBPCIACCESS])
[fi]
[if [ x"$grub_emu_pci_excuse" = x ]; then
    # Check for headers.]
    AC_CHECK_HEADERS([pci/pci.h], [],
      [grub_emu_pci_excuse=["need libpciaccess headers"]])
[fi]

if test x"$grub_emu_pci_excuse" = x ; then
enable_grub_emu_pci=yes
else
enable_grub_emu_pci=no
fi

>>>>>>> a2c1332b
AC_SUBST([enable_grub_emu_usb])
AC_SUBST([enable_grub_emu_pci])
fi

AC_ARG_ENABLE([grub-fstest],
	      [AS_HELP_STRING([--enable-grub-fstest],
                             [build and install the `grub-fstest' debugging utility (default=guessed)])])
if test x"$enable_grub_fstest" = xno ; then
  grub_fstest_excuse="explicitly disabled"
fi
if test x"$grub_fstest_excuse" = x ; then
enable_grub_fstest=yes
else
enable_grub_fstest=no
fi
AC_SUBST([enable_grub_fstest])

AC_ARG_ENABLE([grub-mkfont],
	      [AS_HELP_STRING([--enable-grub-mkfont],
                             [build and install the `grub-mkfont' utility (default=guessed)])])
if test x"$enable_grub_mkfont" = xno ; then
  grub_mkfont_excuse="explicitly disabled"
fi

if test x"$grub_mkfont_excuse" = x ; then
  # Check for freetype libraries.
  AC_CHECK_PROGS([FREETYPE], [freetype-config])
  if test "x$FREETYPE" = x ; then
    grub_mkfont_excuse=["need freetype2 library"]
  fi
  freetype_cflags=`freetype-config --cflags`
  freetype_libs=`freetype-config --libs`
fi
if test x"$enable_grub_mkfont" = xyes && test x"$grub_mkfont_excuse" != x ; then
  AC_MSG_ERROR([grub-mkfont was explicitly requested but can't be compiled])
fi
if test x"$grub_mkfont_excuse" = x ; then
enable_grub_mkfont=yes
else
enable_grub_mkfont=no
fi
AC_SUBST([enable_grub_mkfont])
AC_SUBST([freetype_cflags])
AC_SUBST([freetype_libs])

AC_SUBST(ASFLAGS)

# Output files.
grub_CHECK_LINK_DIR
if test x"$link_dir" = xyes ; then
  AC_CONFIG_LINKS([include/grub/cpu:include/grub/$target_cpu])
  if test "$platform" != emu ; then
    AC_CONFIG_LINKS([include/grub/machine:include/grub/$target_cpu/$platform])
  fi
else
  mkdir -p include/grub 2>/dev/null
  rm -rf include/grub/cpu
  cp -rp $srcdir/include/grub/$target_cpu include/grub/cpu 2>/dev/null
  if test "$platform" != emu ; then
    rm -rf include/grub/machine
    cp -rp $srcdir/include/grub/$target_cpu/$platform include/grub/machine 2>/dev/null
  fi
fi
AC_CONFIG_FILES([Makefile gensymlist.sh genkernsyms.sh])
AC_CONFIG_FILES([stamp-h], [echo timestamp > stamp-h])
AC_OUTPUT
[
echo "*******************************************************"
echo GRUB2 will be compiled with following components:
echo Platform: "$target_cpu"-"$platform"
if [ x"$platform" = xemu ]; then
if [ x"$grub_emu_usb_excuse" = x ]; then
echo USB support for grub-emu: Yes
else
echo USB support for grub-emu: No "($grub_emu_usb_excuse)"
fi
<<<<<<< HEAD
if [ x"$grub_emu_sdl_excuse" = x ]; then
echo SDL support for grub-emu: Yes
else
echo SDL support for grub-emu: No "($grub_emu_sdl_excuse)"
=======
if [ x"$grub_emu_pci_excuse" = x ]; then
echo PCI support for grub-emu: Yes
else
echo PCI support for grub-emu: No "($grub_emu_pci_excuse)"
>>>>>>> a2c1332b
fi
fi
if [ x"$enable_mm_debug" = xyes ]; then
echo With memory debugging: Yes
else
echo With memory debugging: No
fi
if [ x"$efiemu_excuse" = x ]; then
echo efiemu runtime: Yes
else
echo efiemu runtime: No "($efiemu_excuse)"
fi
if [ x"$grub_fstest_excuse" = x ]; then
echo grub-fstest: Yes
else
echo grub-fstest: No "($grub_fstest_excuse)"
fi
if [ x"$grub_mkfont_excuse" = x ]; then
echo grub-mkfont: Yes
else
echo grub-mkfont: No "($grub_mkfont_excuse)"
fi
echo "*******************************************************"
]<|MERGE_RESOLUTION|>--- conflicted
+++ resolved
@@ -526,15 +526,13 @@
 	      [AS_HELP_STRING([--enable-grub-emu-usb],
                              [build and install the `grub-emu' debugging utility with USB support (default=guessed)])])
 
-<<<<<<< HEAD
 AC_ARG_ENABLE([grub-emu-sdl],
 	      [AS_HELP_STRING([--enable-grub-emu-sdl],
                              [build and install the `grub-emu' debugging utility with SDL support (default=guessed)])])
-=======
+
 AC_ARG_ENABLE([grub-emu-pci],
 	      [AS_HELP_STRING([--enable-grub-emu-pci],
                              [build and install the `grub-emu' debugging utility with PCI support (potentially dangerous) (default=no)])])
->>>>>>> a2c1332b
 
 if test "$platform" = emu; then
   missing_ncurses=
@@ -582,7 +580,6 @@
 enable_grub_emu_usb=no
 fi
 
-<<<<<<< HEAD
 if test x"$enable_grub_emu_sdl" = xno ; then
   grub_emu_sdl_excuse="explicitely disabled"
 fi
@@ -592,11 +589,13 @@
     [grub_emu_sdl_excuse=["libSDL libraries are required to build \`grub-emu' with SDL support"]])
     AC_SUBST([LIBSDL])
 [fi]
+
 [if [ x"$grub_emu_sdl_excuse" = x ]; then
     # Check for headers.]
     AC_CHECK_HEADERS([SDL/SDL.h], [],
       [grub_emu_sdl_excuse=["libSDL header file is required to build \`grub-emu' with SDL support"]])
 [fi]
+
 if test x"enable_grub_emu_sdl" = xyes && test x"$grub_emu_sdl_excuse" != x ; then
   AC_MSG_ERROR([SDL support for grub-emu was explicitely requested but can't be compiled])
 fi
@@ -606,8 +605,6 @@
 enable_grub_emu_sdl=no
 fi
 
-AC_SUBST([enable_grub_emu_sdl])
-=======
 if test x"$enable_grub_emu_pci" != xyes ; then
    grub_emu_pci_excuse="not enabled"
 fi
@@ -631,10 +628,11 @@
 if test x"$grub_emu_pci_excuse" = x ; then
 enable_grub_emu_pci=yes
 else
+
 enable_grub_emu_pci=no
 fi
 
->>>>>>> a2c1332b
+AC_SUBST([enable_grub_emu_sdl])
 AC_SUBST([enable_grub_emu_usb])
 AC_SUBST([enable_grub_emu_pci])
 fi
@@ -711,17 +709,15 @@
 else
 echo USB support for grub-emu: No "($grub_emu_usb_excuse)"
 fi
-<<<<<<< HEAD
 if [ x"$grub_emu_sdl_excuse" = x ]; then
 echo SDL support for grub-emu: Yes
 else
 echo SDL support for grub-emu: No "($grub_emu_sdl_excuse)"
-=======
+fi
 if [ x"$grub_emu_pci_excuse" = x ]; then
 echo PCI support for grub-emu: Yes
 else
 echo PCI support for grub-emu: No "($grub_emu_pci_excuse)"
->>>>>>> a2c1332b
 fi
 fi
 if [ x"$enable_mm_debug" = xyes ]; then
