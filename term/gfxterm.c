--- conflicted
+++ resolved
@@ -276,16 +276,11 @@
   repaint_schedulded = 1;
 }
 
-<<<<<<< HEAD
-static grub_err_t
-grub_gfxterm_term_init (void)
-=======
 grub_err_t
 grub_gfxterm_set_window (struct grub_video_render_target *target,
 			 int x, int y, int width, int height,
 			 int double_repaint,
 			 const char *font_name, int border_width)
->>>>>>> 74e4934e
 {
   /* Clean up any prior instance.  */
   destroy_window ();
@@ -359,7 +354,7 @@
 }
 
 static grub_err_t
-grub_gfxterm_init (void)
+grub_gfxterm_term_init (void)
 {
   char *tmp;
   grub_err_t err;
@@ -389,26 +384,21 @@
   return err;
 }
 
-<<<<<<< HEAD
+static void
+destroy_window (void)
+{
+  if (bitmap)
+    {
+      grub_video_bitmap_destroy (bitmap);
+      bitmap = 0;
+    }
+
+  repaint_callback = 0;
+  grub_virtual_screen_free ();
+}
+
 static grub_err_t
 grub_gfxterm_term_fini (void)
-=======
-static void
-destroy_window (void)
->>>>>>> 74e4934e
-{
-  if (bitmap)
-    {
-      grub_video_bitmap_destroy (bitmap);
-      bitmap = 0;
-    }
-
-  repaint_callback = 0;
-  grub_virtual_screen_free ();
-}
-
-static grub_err_t
-grub_gfxterm_fini (void)
 {
   destroy_window ();
   grub_video_restore ();
