# Pesan Bahasa Indonesia untuk grub.
# Copyright (C) 2009 Free Software Foundation, Inc.
# This file is distributed under the same license as the grub package.
# Arif E. Nugroho <arif_endro@yahoo.com>, 2009.
#
msgid ""
msgstr ""
"Project-Id-Version: grub 1.97+20091122\n"
"Report-Msgid-Bugs-To: \n"
<<<<<<< HEAD
"POT-Creation-Date: 2009-11-25 23:02+0100\n"
=======
"POT-Creation-Date: 2009-11-25 23:35+0100\n"
>>>>>>> bd7fbf10
"PO-Revision-Date: 2009-11-22 20:00+0700\n"
"Last-Translator: Arif E. Nugroho <arif_endro@yahoo.com>\n"
"Language-Team: Indonesian <translation-team-id@lists.sourceforge.net>\n"
"MIME-Version: 1.0\n"
"Content-Type: text/plain; charset=ISO-8859-1\n"
"Content-Transfer-Encoding: 8bit\n"

#: util/grub-mkrawimage.c:66
msgid "the core image is too small"
msgstr "image core terlalu kecil"

#: util/grub-mkrawimage.c:78
msgid "cannot compress the kernel image"
msgstr "tidak dapat mengkompress image kernel"

#: util/grub-mkrawimage.c:152
#, fuzzy
msgid "prefix too long"
msgstr "awalan terlalu panjang"

#: util/grub-mkrawimage.c:236
msgid "the core image is too big"
msgstr "image core terlalu besar"

#: util/grub-mkrawimage.c:241
#, c-format
msgid "diskboot.img size must be %u bytes"
msgstr "besar diskboot.img seharusnya %u bytes"

#: util/grub-mkrawimage.c:315
#, c-format
msgid "Core image is too big (%p > %p)\n"
msgstr "Image core terlalu besar (%p >%p)\n"

<<<<<<< HEAD
#: util/grub-mkrawimage.c:424
#, fuzzy, c-format
=======
#: util/i386/pc/grub-mkimage.c:321 util/i386/pc/grub-setup.c:589
#, c-format
msgid "Try ``%s --help'' for more information.\n"
msgstr "Coba ``%s --help'' untuk informasi lebih lanjut.\n"

#: util/i386/pc/grub-mkimage.c:323
#, c-format
>>>>>>> bd7fbf10
msgid ""
"Usage: grub-mkimage [OPTION]... [MODULES]\n"
"\n"
"Make a bootable image of GRUB.\n"
"\n"
"  -d, --directory=DIR     use images and modules under DIR [default=%s]\n"
"  -p, --prefix=DIR        set grub_prefix directory [default=%s]\n"
"  -m, --memdisk=FILE      embed FILE as a memdisk image\n"
"  -f, --font=FILE         embed FILE as a boot font\n"
"  -c, --config=FILE       embed FILE as boot config\n"
"  -o, --output=FILE       output a generated image to FILE [default=stdout]\n"
"  -O, --format=FORMAT     generate an image in format [default="
msgstr ""
"Penggunaan: grub-mkimage [PILIHAN]... [MODUL]\n"
"\n"
"Buat sebuah image GRUB yang dapat diboot.\n"
"\n"
"  -d, --directory=DIR     gunakan image dan modul dibawah DIR [baku=%s]\n"
"  -p, --prefix=DIR        set direktori grub_prefix [baku=%s]\n"
"  -m, --memdisk=BERKAS    tempatkan BERKAS sebagai sebuah image memdisk\n"
"  -c, --config=BERKAS     tempatkan BERKAS sebagai konfigurasi boot\n"
"  -o, --output=BERKAS     keluarkan sebuah image yang dihasilkan ke BERKAS "
"[baku=stdout]\n"
"  -h, --help              tampilkan pesan ini dan keluar\n"
"  -V, --version           tampilkan informasi versi dan keluar\n"
"  -v, --verbose           tampilkan informasi secara detail\n"
"\n"
"Laporkan bugs ke <%s>.\n"

#: util/grub-mkrawimage.c:566
#, c-format
msgid "cannot open %s"
msgstr "tidak dapat membuka %s"

#: util/i386/pc/grub-setup.c:166
msgid "The first sector of the core file is not sector-aligned"
msgstr "Sektor pertama dari berkas core tidak selaras secara sektor"

#: util/i386/pc/grub-setup.c:180
msgid "Non-sector-aligned data is found in the core file"
msgstr "Sektor-tidak-selaras data ditemukan dalam berkas core"

#: util/i386/pc/grub-setup.c:194
msgid "The sectors of the core file are too fragmented"
msgstr "Sektor dari berkas core terlalu terpotong potong"

#: util/i386/pc/grub-setup.c:205
#, c-format
msgid "The size of `%s' is not %u"
msgstr "Ukuran dari `%s' bukan %u"

#: util/i386/pc/grub-setup.c:222
#, c-format
msgid "The size of `%s' is too small"
msgstr "Ukuran dari `%s' terlalu kecil"

#: util/i386/pc/grub-setup.c:224
#, c-format
msgid "The size of `%s' is too large"
msgstr "Ukuran dari `%s' terlalu besar"

#: util/i386/pc/grub-setup.c:261
#, c-format
msgid "Unable to identify a filesystem in %s; safety check can't be performed"
msgstr ""
"Tidak dapat mengidentifikasikan sebuah sistem berkas dalam %s; pemeriksaan "
"keamanan tidak dapat dilakukan"

#: util/i386/pc/grub-setup.c:265
#, c-format
msgid ""
"%s appears to contain a %s filesystem which isn't known to reserve space for "
"DOS-style boot.  Installing GRUB there could result in FILESYSTEM "
"DESTRUCTION if valuable data is overwritten by grub-setup (--skip-fs-probe "
"disables this check, use at your own risk)"
msgstr ""
"%s sepertinya berisi sebuah sistem berkas %s yang tidak diketahui untuk "
"mereserve ruang untuk boot gaya-DOS. Memasang GRUB disana dapat berakibat "
"KERUSAKAN SISTEM BERKAS jika data berharga dipaksa tulis oleh grub-setup (--"
"skip-fs-probe menonaktifkan pemeriksaan ini, gunakan sesuai resiko anda)"

#: util/i386/pc/grub-setup.c:314
msgid "No DOS-style partitions found"
msgstr "Tidak ditemukan gaya partisi DOS"

#: util/i386/pc/grub-setup.c:330 util/i386/pc/grub-setup.c:355
msgid ""
"Attempting to install GRUB to a partitionless disk.  This is a BAD idea."
msgstr ""
"Mencoba memasang GRUB ke sebuah disk yang tidak berpartisi. Ini mungkin "
"bukan ide baik."

#: util/i386/pc/grub-setup.c:336
msgid ""
"Attempting to install GRUB to a partition instead of the MBR.  This is a BAD "
"idea."
msgstr ""
"Mencoba memasang GRUB ke sebuah partisi daripada MBR. Ini mungkin bukan ide "
"baik."

#: util/i386/pc/grub-setup.c:365
msgid ""
"This msdos-style partition label has no post-MBR gap; embedding won't be "
"possible!"
msgstr ""
"Label partisi gaya msdos ini tidak memiliki post-MBR gap; penempatan tidak "
"memungkinkan!"

#: util/i386/pc/grub-setup.c:367
msgid ""
"This GPT partition label has no BIOS Boot Partition; embedding won't be "
"possible!"
msgstr ""
"Label partisi GPT ini tidak memiliki partisi boot BIOS; penempatan tidak "
"memungkinkan!"

#: util/i386/pc/grub-setup.c:374
msgid "Your core.img is unusually large.  It won't fit in the embedding area."
msgstr ""
"Besar core.img anda sangat besar. Ini tidak akan masuk dalam area penempatan."

#: util/i386/pc/grub-setup.c:376
msgid "Your embedding area is unusually small.  core.img won't fit in it."
msgstr "Penempatan anda sangat kecil. core.img tidak akan masuk disana."

#: util/i386/pc/grub-setup.c:418
msgid ""
"Embedding is not possible, but this is required when the root device is on a "
"RAID array or LVM volume."
msgstr ""
"Penempatan tidak memungkinkan, tetapi ini dibutuhkan ketika perangkat root "
"berada di sebuah array RAID atau volume LVM."

#: util/i386/pc/grub-setup.c:421
msgid ""
"Embedding is not possible.  GRUB can only be installed in this setup by "
"using blocklists.  However, blocklists are UNRELIABLE and its use is "
"discouraged."
msgstr ""
"Penempatan tidak memungkinkan. GRUB hanya dapat dipasang di konfigurasi ini "
"dengan menggunakan blocklists. Akan tetapi, blocklists TIDAK DAPAT DIJAGAKAN "
"dan penggunaan ini tidak disarankan."

#: util/i386/pc/grub-setup.c:425
msgid "If you really want blocklists, use --force."
msgstr "Jika anda benar benar menginginkan blocklists, gunakan --force."

#: util/i386/pc/grub-setup.c:441
#, c-format
msgid "attempting to read the core image `%s' from GRUB"
msgstr "mencoba untuk membaca image core `%s' dari GRUB"

#: util/i386/pc/grub-setup.c:442
#, c-format
msgid "attempting to read the core image `%s' from GRUB again"
msgstr "mencoba untuk membaca image core `%s' dari GRUB lagi"

#: util/i386/pc/grub-setup.c:500
#, c-format
msgid "Cannot read `%s' correctly"
msgstr "Tidak dapat membaca `%s' secara benar"

#: util/i386/pc/grub-setup.c:513
msgid "No terminator in the core image"
msgstr "Tidak ada pengakhir dalam image core"

#: util/i386/pc/grub-setup.c:524
msgid "Failed to read the first sector of the core image"
msgstr "Gagal untuk membaca sektor pertama dari core image"

#: util/i386/pc/grub-setup.c:530
msgid "Failed to read the rest sectors of the core image"
msgstr "Gagal untuk membaca sektor selanjutnya dari image core"

#: util/i386/pc/grub-setup.c:549
#, c-format
msgid "Cannot open `%s'"
msgstr "Tidak dapat membuka `%s'"

#: util/i386/pc/grub-setup.c:591
#, c-format
msgid "Try ``%s --help'' for more information.\n"
msgstr "Coba ``%s --help'' untuk informasi lebih lanjut.\n"

#: util/i386/pc/grub-setup.c:591
#, c-format
msgid ""
"Usage: grub-setup [OPTION]... DEVICE\n"
"\n"
"Set up images to boot from DEVICE.\n"
"DEVICE must be a GRUB device (e.g. ``(hd0,1)'').\n"
"\n"
"  -b, --boot-image=FILE   use FILE as the boot image [default=%s]\n"
"  -c, --core-image=FILE   use FILE as the core image [default=%s]\n"
"  -d, --directory=DIR     use GRUB files in the directory DIR [default=%s]\n"
"  -m, --device-map=FILE   use FILE as the device map [default=%s]\n"
"  -r, --root-device=DEV   use DEV as the root device [default=guessed]\n"
"  -f, --force             install even if problems are detected\n"
"  -s, --skip-fs-probe     do not probe for filesystems in DEVICE\n"
"  -h, --help              display this message and exit\n"
"  -V, --version           print version information and exit\n"
"  -v, --verbose           print verbose messages\n"
"\n"
"Report bugs to <%s>.\n"
msgstr ""
"Penggunaan: grub-setup [PILIHAN]... PERANGKAT\n"
"\n"
"Konfigurasi image untuk boot dari PERANGKAT.\n"
"PERANGKAT harus berupa sebuah perangkat GRUB (e.g. ``(hd0,1)'').\n"
"\n"
"  -b, --boot-image=BERKAS gunakan BERKAS sebagai image boot [baku=%s]\n"
"  -c, --core-image=BERKAS gunakan BERKAS sebagai image core [baku=%s]\n"
"  -d, --directory=DIR     gunakan berkas GRUB dalam direktori DIR [baku=%s]\n"
"  -m, --device-map=BERKAS gunakan BERKAS sebagai peta perangkat [baku=%s]\n"
"  -r, --root-device=DEV   gunakan DEV sebagai perangkat root [baku=ditebak]\n"
"  -f, --force             pasang walaupun masalah terdeteksi\n"
"  -s, --skip-fs-probe     jangan periksa untuk sistem berkas dalam "
"PERANGKAT\n"
"  -h, --help              tampilkan pesan bantuan ini dan keluar\n"
"  -V, --version           tampilkan informasi versi dan keluar\n"
"  -v, --verbose           tampilkan informasi secara detail\n"
"\n"
"Laporkan bugs ke <%s>.\n"

#: util/i386/pc/grub-setup.c:721
#, c-format
msgid "No device is specified.\n"
msgstr "Perangkat tidak dispesifikasikan.\n"

#: util/i386/pc/grub-setup.c:727
#, c-format
msgid "Unknown extra argument `%s'.\n"
msgstr "Argumen ekstra `%s' tidak diketahui.\n"

#: util/i386/pc/grub-setup.c:744
#, c-format
msgid "Invalid device `%s'.\n"
msgstr "Perangkat `%s' tidak valid.\n"

#: util/i386/pc/grub-setup.c:757
#, c-format
msgid "Invalid root device `%s'"
msgstr "Perangkat root `%s' tidak valid"

#: util/i386/pc/grub-setup.c:770
msgid "Cannot guess the root device. Specify the option ``--root-device''."
msgstr ""
"Tidak dapat menebak perangkat root. Spesifikasikan pilihan ``--root-device''."

#: util/mkisofs/eltorito.c:96
#, c-format
msgid "A boot catalog exists and appears corrupted.\n"
msgstr "Sebuah katalog boot ada dan mungkin terkorupsi.\n"

#: util/mkisofs/eltorito.c:97
#, c-format
msgid "Please check the following file: %s.\n"
msgstr "Mohon periksa berkas berikut: %s.\n"

#: util/mkisofs/eltorito.c:98
#, c-format
msgid "This file must be removed before a bootable CD can be done.\n"
msgstr ""
"Berkas ini mungkin telah terhapus sebelum sebuah CD bootable dapat "
"dilakukan.\n"

#: util/mkisofs/eltorito.c:110
#, c-format
msgid "Error creating boot catalog (%s)"
msgstr "Error membuat katalog boot (%s)"

#: util/mkisofs/eltorito.c:114
#, c-format
msgid "Error writing to boot catalog (%s)"
msgstr "Error menulis katalog boot (%s)"

#: util/mkisofs/eltorito.c:144
#, c-format
msgid "Boot catalog cannot be found!\n"
msgstr "Katalog boot tidak dapat ditemukan!\n"

#: util/mkisofs/eltorito.c:158
#, c-format
msgid "Boot image cannot be found!\n"
msgstr "Image boot tidak dapat ditemukan!\n"

#: util/mkisofs/eltorito.c:221
#, c-format
msgid ""
"\n"
"Size of boot image is %d sectors"
msgstr ""
"\n"
"Ukuran dari boot image adalah %d sektor"

#: util/mkisofs/eltorito.c:227
#, c-format
msgid "No emulation\n"
msgstr "Tidak ada emulasi\n"

#: util/mkisofs/eltorito.c:235
#, c-format
msgid "Emulating a 1.44 meg floppy\n"
msgstr "Mengemulasikan sebuah 1.44 meg floppy\n"

#: util/mkisofs/eltorito.c:240
#, c-format
msgid "Emulating a 2.88 meg floppy\n"
msgstr "Mengemulasikan sebuah 2.88 meg floppy\n"

#: util/mkisofs/eltorito.c:245
#, c-format
msgid "Emulating a 1.2 meg floppy\n"
msgstr "Mengemulasikan sebuah 1.2 meg floppy\n"

#: util/mkisofs/eltorito.c:249
#, c-format
msgid ""
"\n"
"Error - boot image is not the an allowable size.\n"
msgstr ""
"\n"
"Error - image boot tidak berukuran yang diperbolehkan.\n"

#: util/mkisofs/eltorito.c:269
msgid "Error opening boot catalog for update"
msgstr "Error membuka katalog boot untuk diperbarui"

#: util/mkisofs/eltorito.c:275 util/mkisofs/eltorito.c:277
msgid "Error writing to boot catalog"
msgstr "Error menulis ke katalog boot"

#: util/mkisofs/eltorito.c:291
#, c-format
msgid "Error opening boot image file '%s' for update"
msgstr "Error membuka berkas boot image '%s' untuk diperbarui"

#: util/mkisofs/eltorito.c:299
#, c-format
msgid "Odd alignment at non-end-of-file in boot image '%s'"
msgstr "Penyesuaian janggal di akhir-dari-berkas dalam image boot '%s'"

#: util/mkisofs/eltorito.c:311
#, c-format
msgid "Boot image file '%s' changed unexpectedly"
msgstr "Berkas image boot '%s' berubah secara tidak terduga"

#: util/mkisofs/eltorito.c:323
#, c-format
msgid "Error writing to boot image (%s)"
msgstr "Error menulis ke boot image (%s)"

#: util/mkisofs/joliet.c:359 util/mkisofs/write.c:981
#, c-format
msgid "Unable to generate sane path tables - too many directories (%d)\n"
msgstr ""
"Tidak dapat menghasilkan tabel jalur yang masuk akal - terlalu banyak "
"direktori (%d)\n"

#: util/mkisofs/joliet.c:398 util/mkisofs/write.c:1017
#, c-format
msgid "Entry %d not in path tables\n"
msgstr "Masukan %d tidak dalam tabel jalur\n"

#: util/mkisofs/joliet.c:412
#, c-format
msgid "Fatal goof - directory has amnesia\n"
msgstr "Fatal goof - direktori memiliki amnesia\n"

#: util/mkisofs/joliet.c:478
#, c-format
msgid "Joliet path table lengths do not match %d %d\n"
msgstr "Panjang tabel jalur joliet tidak cocok %d %d\n"

#: util/mkisofs/joliet.c:530
#, c-format
msgid "Unable to locate relocated directory\n"
msgstr "Tidak dapat menempatkan direktori yang ditempatkan\n"

#: util/mkisofs/joliet.c:605
#, c-format
msgid "Fatal goof - unable to find directory location\n"
msgstr "Fatal goof - tidak dapat menemukan lokasi direktori\n"

#: util/mkisofs/joliet.c:654
#, c-format
msgid "Unexpected joliet directory length %d %d %s\n"
msgstr "Panjang direktori joliet tidak terduga %d %d %s\n"

#: util/mkisofs/mkisofs.c:203
msgid "Process all files (don't skip backup files)"
msgstr ""

#: util/mkisofs/mkisofs.c:205
#, fuzzy
msgid "Set Abstract filename"
msgstr "String nama berkas abstrak terlalu panjang\n"

#: util/mkisofs/mkisofs.c:207
msgid "Set Application ID"
msgstr ""

#: util/mkisofs/mkisofs.c:209
#, fuzzy
msgid "Set Bibliographic filename"
msgstr "String nama berkas bibliographic terlalu panjang\n"

#: util/mkisofs/mkisofs.c:211
#, fuzzy
msgid "Set Copyright filename"
msgstr "String nama berkas Hak Cipta terlalu panjang\n"

#: util/mkisofs/mkisofs.c:213
msgid "Set El Torito boot image name"
msgstr ""

#: util/mkisofs/mkisofs.c:215
#, fuzzy
msgid "Set El Torito boot catalog name"
msgstr "Error menulis ke katalog boot"

#: util/mkisofs/mkisofs.c:217
msgid "Patch Boot Info Table in El Torito boot image"
msgstr ""

#: util/mkisofs/mkisofs.c:219
msgid "Dummy option for backward compatibility"
msgstr ""

#: util/mkisofs/mkisofs.c:221
msgid "Enable floppy drive emulation for El Torito"
msgstr ""

#: util/mkisofs/mkisofs.c:223
msgid "Magic parameters from cdrecord"
msgstr ""

#: util/mkisofs/mkisofs.c:225
msgid "Omit trailing periods from filenames"
msgstr ""

#: util/mkisofs/mkisofs.c:227
#, fuzzy
msgid "Disable deep directory relocation"
msgstr "Fatal goof - tidak dapat menemukan lokasi direktori\n"

#: util/mkisofs/mkisofs.c:229
msgid "Follow symbolic links"
msgstr ""

#: util/mkisofs/mkisofs.c:231 util/mkisofs/mkisofs.c:233
msgid "Print option help"
msgstr ""

#: util/mkisofs/mkisofs.c:235
msgid "Print version information and exit"
msgstr ""

#: util/mkisofs/mkisofs.c:237
msgid "Hide ISO9660/RR file"
msgstr ""

#: util/mkisofs/mkisofs.c:239
msgid "Hide Joliet file"
msgstr ""

#: util/mkisofs/mkisofs.c:241
#, fuzzy
msgid "No longer supported"
msgstr "pilihan -i tidak lagi didukung.\n"

#: util/mkisofs/mkisofs.c:243
msgid "Generate Joliet directory information"
msgstr ""

#: util/mkisofs/mkisofs.c:245
msgid "Allow full 32 character filenames for iso9660 names"
msgstr ""

#: util/mkisofs/mkisofs.c:247
msgid "Allow iso9660 filenames to start with '.'"
msgstr ""

#: util/mkisofs/mkisofs.c:249
#, fuzzy
msgid "Re-direct messages to LOG_FILE"
msgstr "menredireksikan seluruh pesan ke %s\n"

#: util/mkisofs/mkisofs.c:251
msgid "Exclude file name"
msgstr ""

#: util/mkisofs/mkisofs.c:253
#, fuzzy
msgid "Set path to previous session to merge"
msgstr "Tidak dapat membuka sesi image sebelumnya %s\n"

#: util/mkisofs/mkisofs.c:255
msgid "Omit version number from iso9660 filename"
msgstr ""

#: util/mkisofs/mkisofs.c:257
msgid "Inhibit splitting symlink components"
msgstr ""

#: util/mkisofs/mkisofs.c:259
msgid "Inhibit splitting symlink fields"
msgstr ""

#: util/mkisofs/mkisofs.c:261
msgid "Set output file name"
msgstr ""

#: util/mkisofs/mkisofs.c:263
msgid "Set Volume preparer"
msgstr ""

#: util/mkisofs/mkisofs.c:265
msgid "Print estimated filesystem size and exit"
msgstr ""

#: util/mkisofs/mkisofs.c:267
msgid "Set Volume publisher"
msgstr ""

#: util/mkisofs/mkisofs.c:269
msgid "Run quietly"
msgstr ""

#: util/mkisofs/mkisofs.c:271
msgid "Generate rationalized Rock Ridge directory information"
msgstr ""

#: util/mkisofs/mkisofs.c:273
msgid "Generate Rock Ridge directory information"
msgstr ""

#: util/mkisofs/mkisofs.c:275
msgid "Split output into files of approx. 1GB size"
msgstr ""

#: util/mkisofs/mkisofs.c:277
msgid "Set System ID"
msgstr ""

#: util/mkisofs/mkisofs.c:279
msgid ""
"Generate translation tables for systems that don't understand long filenames"
msgstr ""

#: util/mkisofs/mkisofs.c:281
msgid "Verbose"
msgstr ""

#: util/mkisofs/mkisofs.c:283
msgid "Set Volume ID"
msgstr ""

#: util/mkisofs/mkisofs.c:285
msgid "Set Volume set ID"
msgstr ""

#: util/mkisofs/mkisofs.c:287
msgid "Set Volume set size"
msgstr ""

#: util/mkisofs/mkisofs.c:289
#, fuzzy
msgid "Set Volume set sequence number"
msgstr "Set urutan nomor volume terlalu besar\n"

#: util/mkisofs/mkisofs.c:291
msgid "Exclude file name (deprecated)"
msgstr ""

#: util/mkisofs/mkisofs.c:297
msgid "Override creation date"
msgstr ""

#: util/mkisofs/mkisofs.c:299
msgid "Override modification date"
msgstr ""

#: util/mkisofs/mkisofs.c:301
msgid "Override expiration date"
msgstr ""

#: util/mkisofs/mkisofs.c:303
msgid "Override effective date"
msgstr ""

#: util/mkisofs/mkisofs.c:373
#, c-format
msgid "Using \"%s\"\n"
msgstr "Menggunakan \"%s\"\n"

#: util/mkisofs/mkisofs.c:401
#, c-format
msgid "%s:%d: name required\n"
msgstr "%s:%d: nama dibutuhkan\n"

#: util/mkisofs/mkisofs.c:411
#, c-format
msgid "%s:%d: equals sign required\n"
msgstr "%s:%d: tanda sama dibutuhkan\n"

#: util/mkisofs/mkisofs.c:445
#, c-format
msgid "%s:%d: field name \"%s\" unknown\n"
msgstr "%s:%d: nama daerah \"%s\" tidak diketahui\n"

#: util/mkisofs/mkisofs.c:474
#, c-format
msgid "Usage: %s [options] file...\n"
msgstr "Penggunaan: %s [pilihan] berkas...\n"

#: util/mkisofs/mkisofs.c:476
#, c-format
msgid "Options:\n"
msgstr "Pilihan:\n"

#: util/mkisofs/mkisofs.c:706
#, c-format
msgid "-i option no longer supported.\n"
msgstr "pilihan -i tidak lagi didukung.\n"

#: util/mkisofs/mkisofs.c:720
#, c-format
msgid "Required boot image pathname missing\n"
msgstr "Nama jalur boot image yang dibutuhkan hilang\n"

#: util/mkisofs/mkisofs.c:729
#, c-format
msgid "Required boot catalog pathname missing\n"
msgstr "Nama jalur katalog boot yang dibutuhkan hilang\n"

#: util/mkisofs/mkisofs.c:737
#, c-format
msgid "Ignoring -no-emul-boot (no-emulation is the default behaviour)\n"
msgstr "Mengabaikan -no-emul-boot (no-emulation adalah perilaku baku)\n"

#: util/mkisofs/mkisofs.c:746
#, c-format
msgid "Abstract filename string too long\n"
msgstr "String nama berkas abstrak terlalu panjang\n"

#: util/mkisofs/mkisofs.c:754
#, c-format
msgid "Application-id string too long\n"
msgstr "String ID-Aplikasi terlalu panjang\n"

#: util/mkisofs/mkisofs.c:762
#, c-format
msgid "Bibliographic filename string too long\n"
msgstr "String nama berkas bibliographic terlalu panjang\n"

#: util/mkisofs/mkisofs.c:770
#, c-format
msgid "Copyright filename string too long\n"
msgstr "String nama berkas Hak Cipta terlalu panjang\n"

#: util/mkisofs/mkisofs.c:805
#, c-format
msgid "Preparer string too long\n"
msgstr "String penyiap terlalu panjang\n"

#: util/mkisofs/mkisofs.c:816
#, c-format
msgid "Publisher string too long\n"
msgstr "String penerbit terlalu panjang\n"

#: util/mkisofs/mkisofs.c:837
#, c-format
msgid "System ID string too long\n"
msgstr "String ID sistem terlalu panjang\n"

#: util/mkisofs/mkisofs.c:848
#, c-format
msgid "Volume ID string too long\n"
msgstr "String ID volume terlalu penjang\n"

#: util/mkisofs/mkisofs.c:856
#, c-format
msgid "Volume set ID string too long\n"
msgstr "String ID set volume terlalu panjang\n"

#: util/mkisofs/mkisofs.c:867
#, c-format
msgid "Volume set sequence number too big\n"
msgstr "Set urutan nomor volume terlalu besar\n"

#: util/mkisofs/mkisofs.c:909 util/mkisofs/mkisofs.c:919
#: util/mkisofs/mkisofs.c:929 util/mkisofs/mkisofs.c:939
#, c-format
msgid "date string must be 16 characters.\n"
msgstr "string tanggal harus berupa 16 karakter.\n"

#: util/mkisofs/mkisofs.c:958
msgid "Warning: getrlimit"
msgstr "Peringatan: getrlimit"

#: util/mkisofs/mkisofs.c:962
msgid "Warning: setrlimit"
msgstr "Peringatan: setrlimit"

#: util/mkisofs/mkisofs.c:978
#, c-format
msgid "Multisession usage bug: Must specify -C if -M is used.\n"
msgstr ""
"Bug penggunaan multi sesi: Harus menspesifikasikan -C jika -M digunakan.\n"

#: util/mkisofs/mkisofs.c:984
#, c-format
msgid ""
"Warning: -C specified without -M: old session data will not be merged.\n"
msgstr ""
"Peringatan: -C dispesifikasikan tanpa -M: data sesi lama tidak akan "
"digabungkan.\n"

#: util/mkisofs/mkisofs.c:1023
#, c-format
msgid "can't open logfile: %s"
msgstr "tidak dapat membuka berkas log: %s"

#: util/mkisofs/mkisofs.c:1027
#, c-format
msgid "re-directing all messages to %s\n"
msgstr "menredireksikan seluruh pesan ke %s\n"

#: util/mkisofs/mkisofs.c:1032
#, c-format
msgid "can't open logfile: %s\n"
msgstr "tidak dapat membuka berkas log: %s\n"

#: util/mkisofs/mkisofs.c:1073
#, c-format
msgid "Unable to open previous session image %s\n"
msgstr "Tidak dapat membuka sesi image sebelumnya %s\n"

#: util/mkisofs/mkisofs.c:1184
#, c-format
msgid "Invalid node - %s\n"
msgstr "Node tidak valid -%s\n"

#: util/mkisofs/mkisofs.c:1246
msgid "Joliet tree sort failed.\n"
msgstr "Pengurutan pohon joliet gagal.\n"

#: util/mkisofs/mkisofs.c:1261
msgid "Unable to open /dev/null\n"
msgstr "Tidak dapat membuka /dev/null\n"

#: util/mkisofs/mkisofs.c:1265
msgid "Unable to open disc image file\n"
msgstr "Tidak dapat membuka berkas image disk\n"

#: util/mkisofs/mkisofs.c:1387
#, c-format
msgid "Max brk space used %x\n"
msgstr "Ruang maksimal brk yang digunakan %x\n"

#: util/mkisofs/mkisofs.c:1390
#, c-format
msgid "%llu extents written (%llu MiB)\n"
msgstr "%llu ekstensi ditulis (%llu MiB)\n"

#: util/mkisofs/multi.c:161
msgid "Seek error on old image\n"
msgstr "Error pencarian dalam image lama\n"

#: util/mkisofs/multi.c:179 util/mkisofs/multi.c:250
#, c-format
msgid "**Bad RR version attribute"
msgstr "**Atribut versi RR buruk"

#: util/mkisofs/multi.c:546
#, c-format
msgid ""
"Warning: Neither Rock Ridge (-R) nor TRANS.TBL (-T) name translations were "
"found on previous session. ISO (8.3) file names have been used instead.\n"
msgstr ""
"Peringatan: Bukan Rock Ridge (-R) ataupun TRANS.TBL (-T) nama terjemahan "
"ditemukan dalam sesi sebelumnya. ISO (8.3) nama berkas yang telah "
"digunakan.\n"

#: util/mkisofs/multi.c:764
#, c-format
msgid "Read error on old image %s\n"
msgstr "Error membaca dalam image lama %s\n"

#: util/mkisofs/multi.c:1084
msgid "Special parameters for cdwrite not specified with -C\n"
msgstr "Parameter spesial untuk cdwrite tidak dispesifikasikan dengan -C\n"

#: util/mkisofs/multi.c:1091
msgid "Malformed cdwrite parameters\n"
msgstr "Parameter cdwrite salah format\n"

#: util/mkisofs/rock.c:309
#, c-format
msgid "symbolic link ``%s'' to long for one SL System Use Field, splitting"
msgstr ""
"link simbolik ``%s'' terlalu panjang untuk satu SL Sistem Menggunakan "
"Field,  dipisahkan"

#: util/mkisofs/rock.c:517
#, c-format
msgid "Unable to insert transparent compressed file - name conflict\n"
msgstr ""
"Tidak dapat memasukan berkas terkompress secara transparan - konflik nama\n"

#: util/mkisofs/rock.c:591
msgid "Extension record too long\n"
msgstr "Rekaman ekstensi terlalu panjang\n"

#: util/mkisofs/tree.c:226 util/mkisofs/write.c:565 util/mkisofs/write.c:1037
msgid "Fatal goof\n"
msgstr "Fatal goof\n"

#: util/mkisofs/tree.c:284
#, c-format
msgid "Unable to  generate unique  name for file %s\n"
msgstr "Tidak dapat menghasilkan nama unik untuk berkas %s\n"

#: util/mkisofs/tree.c:295 util/mkisofs/tree.c:317
#, c-format
msgid "Using %s for %s%s%s (%s)\n"
msgstr "Menggunakan %s untuk %s%s%s (%s)\n"

#: util/mkisofs/tree.c:441
#, c-format
msgid "Fatal error - RR overflow for file %s\n"
msgstr "Fatal error -RR overflow untuk berkas %s\n"

#: util/mkisofs/tree.c:449
#, c-format
msgid "Unable to sort directory %s\n"
msgstr "Tidak dapat mengurutkan direktori %s\n"

#: util/mkisofs/tree.c:480
#, c-format
msgid "Translation table size mismatch %d %d\n"
msgstr "Besar tabel terjemahan tidak cocok %d %d\n"

#: util/mkisofs/tree.c:746
msgid "Unable to locate directory parent\n"
msgstr "Tidak dapat menempatkan direktori atasnya\n"

#: util/mkisofs/tree.c:796
#, c-format
msgid "Scanning %s\n"
msgstr "Memindai %s\n"

#: util/mkisofs/tree.c:811
#, c-format
msgid "Unable to open directory %s\n"
msgstr "Tidak dapat membuka direktori %s\n"

#: util/mkisofs/tree.c:856
#, c-format
msgid "Ignoring file %s\n"
msgstr "Mengabaikan berkas %s\n"

#: util/mkisofs/tree.c:863
msgid "Overflow of stat buffer\n"
msgstr "Overflow dari penyangga statistik\n"

#: util/mkisofs/tree.c:876
#, c-format
msgid "Excluded by match: %s\n"
msgstr "Diabaikan oleh kecocokan: %s\n"

#: util/mkisofs/tree.c:891
#, c-format
msgid "Excluded: %s\n"
msgstr "Diabaikan: %s\n"

#: util/mkisofs/tree.c:961
#, c-format
msgid "Non-existant or inaccessible: %s\n"
msgstr "Tidak ada atau tidak dapat diakses: %s\n"

#: util/mkisofs/tree.c:997 util/mkisofs/tree.c:1103
#, c-format
msgid "Unable to stat file %s - ignoring and continuing.\n"
msgstr ""
"Tidak dapat memperoleh statistik berkas %s - mengabaikan dan melanjutkan.\n"

#: util/mkisofs/tree.c:1003
#, c-format
msgid "Symlink %s ignored - continuing.\n"
msgstr "Link simbolik %s diabaikan - melanjutkan.\n"

#: util/mkisofs/tree.c:1028
#, c-format
msgid "Already cached directory seen (%s)\n"
msgstr "Direktori yang telah dicache terlihat (%s)\n"

#: util/mkisofs/tree.c:1070
#, c-format
msgid "File %s is not readable (%s) - ignoring\n"
msgstr "Berkas %s tidak dapat dibaca (%s) - mengabaikan\n"

#: util/mkisofs/tree.c:1083
#, c-format
msgid "Directory loop - fatal goof (%s %lx %lu).\n"
msgstr "Loop direktori - fatal goof (%s %lx %lu).\n"

#: util/mkisofs/tree.c:1093
#, c-format
msgid "Unknown file type %s - ignoring and continuing.\n"
msgstr "Tipe berkas %s tidak diketahui - mengabaikan dan melanjutkan.\n"

#: util/mkisofs/tree.c:1179
#, c-format
msgid "Hidden from ISO9660 tree: %s\n"
msgstr "Tersembunyi dari pohon ISO9660: %s\n"

#: util/mkisofs/tree.c:1191
#, c-format
msgid "Hidden from Joliet tree: %s\n"
msgstr "Tersembunyi dari pohon joliet: %s\n"

#: util/mkisofs/tree.c:1600
#, c-format
msgid "Directories too deep  %s\n"
msgstr "Direktori terlalu dalam %s\n"

#: util/mkisofs/tree.c:1632
msgid "Unable to delete non-empty directory\n"
msgstr "Tidak dapat menghapus direktori yang tidak kosong\n"

#: util/mkisofs/tree.c:1655
msgid "Unable to locate child directory in parent list\n"
msgstr "Tidak dapat menemukan direktori anak dalam daftar orang-tua\n"

#: util/mkisofs/tree.c:1772
#, c-format
msgid "call to search_tree_file with an absolute path, stripping\n"
msgstr "memanggil ke search_tree_file dengan sebuah jalur absolut, dipotong\n"

#: util/mkisofs/tree.c:1773
#, c-format
msgid "initial path separator. Hope this was intended...\n"
msgstr "jalur pemisah awal. Semoga ini yang diinginkan...\n"

#: util/mkisofs/write.c:158
#, c-format
msgid "Cannot open '%s'"
msgstr "Tidak dapat membuka '%s'"

#: util/mkisofs/write.c:166
#, c-format
msgid "cannot fwrite %llu*%llu\n"
msgstr "tidak dapat fwrite %llu*%llu\n"

#: util/mkisofs/write.c:248
#, c-format
msgid "cannot open %s\n"
msgstr "tidak dapat membuka %s\n"

#: util/mkisofs/write.c:257
#, c-format
msgid "cannot read %llu bytes from %s"
msgstr "tidak dapat membaca %llu bytes dari %s"

#: util/mkisofs/write.c:275
#, c-format
msgid "%6.2f%% done, estimate finish %s"
msgstr "%6.2f%% selesai, kira kira selesai %s"

#: util/mkisofs/write.c:542
#, c-format
msgid "Cache hit for %s%s%s\n"
msgstr "Cache kena untuk %s%s%s\n"

#: util/mkisofs/write.c:896
#, c-format
msgid "Unexpected directory length %d %d %s\n"
msgstr "Panjang direktori tidak terduga %d %d %s\n"

#: util/mkisofs/write.c:908
#, c-format
msgid "Continuation entry record length mismatch (%d %d).\n"
msgstr "Panjang masukan rekaman lanjutan tidak cocok (%d %d).\n"

#: util/mkisofs/write.c:1072
#, c-format
msgid "Path table lengths do not match %d %d\n"
msgstr "Panjang jalur tabel tidak cocok %d %d\n"

#: util/mkisofs/write.c:1118 util/mkisofs/write.c:1128
#, c-format
msgid "Total extents scheduled to be written = %llu\n"
msgstr "Total ekstensi telah terjadwal untuk ditulis = %llu\n"

#: util/mkisofs/write.c:1145
#, c-format
msgid "Total extents actually written = %llu\n"
msgstr "Total ekstensi yang sebenarnya tertulis = %llu\n"

#: util/mkisofs/write.c:1154
#, c-format
msgid ""
"Number of extents written different than what was predicted.  Please fix.\n"
msgstr ""
"Jumlah dari ekstensi yang ditulis berbeda dari apa yang direncanakan. Mohon "
"betulkan.\n"

#: util/mkisofs/write.c:1155
#, c-format
msgid "Predicted = %d, written = %llu\n"
msgstr "Diperkirakan = %d, tertulis = %llu\n"

#: util/mkisofs/write.c:1158
#, c-format
msgid "Total translation table size: %d\n"
msgstr "Total besar tabel terjemahan: %d\n"

#: util/mkisofs/write.c:1159
#, c-format
msgid "Total rockridge attributes bytes: %d\n"
msgstr "Total atribut rockridge bytes: %d\n"

#: util/mkisofs/write.c:1160
#, c-format
msgid "Total directory bytes: %d\n"
msgstr "Total bytes direktori: %d\n"

#: util/mkisofs/write.c:1161
#, c-format
msgid "Path table size(bytes): %d\n"
msgstr "Ukuran tabel jalur(bytes): %d\n"

#: normal/menu_text.c:97
#, c-format
msgid ""
"\n"
"      Use the %C and %C keys to select which entry is highlighted.\n"
msgstr ""

#: util/grub.d/10_kfreebsd.in:40
msgid "%s, with kFreeBSD %s"
msgstr "%s, dengan kFreeBSD %s"

#: util/grub.d/10_linux.in:57
msgid "%s, with Linux %s (recovery mode)"
msgstr "%s, dengan Linux %s (mode penyembuhan)"

#: util/grub.d/10_linux.in:59
msgid "%s, with Linux %s"
msgstr "%s, dengan Linux %s"

#~ msgid "the size of memory disk is 0x%x"
#~ msgstr "besar dari disk memori 0x%0x"

#~ msgid "the size of config file is 0x%x"
#~ msgstr "besar dari berkas konfig adalah 0x%x"

#~ msgid "the total module size is 0x%x"
#~ msgstr "total besar modul adalah 0x%x"

#~ msgid "the core size is 0x%x"
#~ msgstr "besar core adalah 0x%x"

#~ msgid "the first sector is <%llu,%u,%u>"
#~ msgstr "sektor pertama adalah <%llu,%u,%u>"

#~ msgid "saving <%llu,%u,%u> with the segment 0x%x"
#~ msgstr "menyimpan <%llu,%u,%u> dengan bagian 0x%x"

#~ msgid "setting the root device to `%s'"
#~ msgstr "konfigurasi perangkat root ke `%s'"

#~ msgid "dos partition is %d, bsd partition is %d"
#~ msgstr "partisi dos adalah %d, partisi bsd adalah %d"

#~ msgid "the core image will be embedded at sector 0x%llx"
#~ msgstr "core image akan di ditempatkan di sektor 0x%llx"

#~ msgid ""
#~ "succeeded in opening the core image but the size is different (%d != %d)"
#~ msgstr "sukses dalam membuka image core tetapi ukurannya berbeda (%d != %d)"

#~ msgid "succeeded in opening the core image but cannot read %d bytes"
#~ msgstr "sukses dalam membuka image core tetapi tidak dapat membaca %d bytes"

#~ msgid "succeeded in opening the core image but the data is different"
#~ msgstr "sukses dalam membuka image core tetapi data berbeda"

#~ msgid "couldn't open the core image"
#~ msgstr "tidak dapat membuka image core"

#~ msgid "error message = %s"
#~ msgstr "pesan error = %s"

#~ msgid "opening the core image `%s'"
#~ msgstr "membuka image core `%s'"

#~ msgid "guessing the root device failed, because of `%s'"
#~ msgstr "pendeteksian perangkat root gagal, karena `%s'"<|MERGE_RESOLUTION|>--- conflicted
+++ resolved
@@ -7,11 +7,7 @@
 msgstr ""
 "Project-Id-Version: grub 1.97+20091122\n"
 "Report-Msgid-Bugs-To: \n"
-<<<<<<< HEAD
-"POT-Creation-Date: 2009-11-25 23:02+0100\n"
-=======
 "POT-Creation-Date: 2009-11-25 23:35+0100\n"
->>>>>>> bd7fbf10
 "PO-Revision-Date: 2009-11-22 20:00+0700\n"
 "Last-Translator: Arif E. Nugroho <arif_endro@yahoo.com>\n"
 "Language-Team: Indonesian <translation-team-id@lists.sourceforge.net>\n"
@@ -19,37 +15,32 @@
 "Content-Type: text/plain; charset=ISO-8859-1\n"
 "Content-Transfer-Encoding: 8bit\n"
 
-#: util/grub-mkrawimage.c:66
+#: util/i386/pc/grub-mkimage.c:65
 msgid "the core image is too small"
 msgstr "image core terlalu kecil"
 
-#: util/grub-mkrawimage.c:78
+#: util/i386/pc/grub-mkimage.c:77
 msgid "cannot compress the kernel image"
 msgstr "tidak dapat mengkompress image kernel"
 
-#: util/grub-mkrawimage.c:152
-#, fuzzy
-msgid "prefix too long"
+#: util/i386/pc/grub-mkimage.c:138
+msgid "prefix is too long"
 msgstr "awalan terlalu panjang"
 
-#: util/grub-mkrawimage.c:236
+#: util/i386/pc/grub-mkimage.c:206
 msgid "the core image is too big"
 msgstr "image core terlalu besar"
 
-#: util/grub-mkrawimage.c:241
+#: util/i386/pc/grub-mkimage.c:211
 #, c-format
 msgid "diskboot.img size must be %u bytes"
 msgstr "besar diskboot.img seharusnya %u bytes"
 
-#: util/grub-mkrawimage.c:315
+#: util/i386/pc/grub-mkimage.c:284
 #, c-format
 msgid "Core image is too big (%p > %p)\n"
 msgstr "Image core terlalu besar (%p >%p)\n"
 
-<<<<<<< HEAD
-#: util/grub-mkrawimage.c:424
-#, fuzzy, c-format
-=======
 #: util/i386/pc/grub-mkimage.c:321 util/i386/pc/grub-setup.c:589
 #, c-format
 msgid "Try ``%s --help'' for more information.\n"
@@ -57,7 +48,6 @@
 
 #: util/i386/pc/grub-mkimage.c:323
 #, c-format
->>>>>>> bd7fbf10
 msgid ""
 "Usage: grub-mkimage [OPTION]... [MODULES]\n"
 "\n"
@@ -66,10 +56,13 @@
 "  -d, --directory=DIR     use images and modules under DIR [default=%s]\n"
 "  -p, --prefix=DIR        set grub_prefix directory [default=%s]\n"
 "  -m, --memdisk=FILE      embed FILE as a memdisk image\n"
-"  -f, --font=FILE         embed FILE as a boot font\n"
 "  -c, --config=FILE       embed FILE as boot config\n"
 "  -o, --output=FILE       output a generated image to FILE [default=stdout]\n"
-"  -O, --format=FORMAT     generate an image in format [default="
+"  -h, --help              display this message and exit\n"
+"  -V, --version           print version information and exit\n"
+"  -v, --verbose           print verbose messages\n"
+"\n"
+"Report bugs to <%s>.\n"
 msgstr ""
 "Penggunaan: grub-mkimage [PILIHAN]... [MODUL]\n"
 "\n"
@@ -87,7 +80,7 @@
 "\n"
 "Laporkan bugs ke <%s>.\n"
 
-#: util/grub-mkrawimage.c:566
+#: util/i386/pc/grub-mkimage.c:429
 #, c-format
 msgid "cannot open %s"
 msgstr "tidak dapat membuka %s"
@@ -236,11 +229,6 @@
 #, c-format
 msgid "Cannot open `%s'"
 msgstr "Tidak dapat membuka `%s'"
-
-#: util/i386/pc/grub-setup.c:591
-#, c-format
-msgid "Try ``%s --help'' for more information.\n"
-msgstr "Coba ``%s --help'' untuk informasi lebih lanjut.\n"
 
 #: util/i386/pc/grub-setup.c:591
 #, c-format
