--- conflicted
+++ resolved
@@ -30,14 +30,9 @@
 grub_install_SOURCES = util/i386/efi/grub-install.in
 
 # Modules.
-<<<<<<< HEAD
-pkglib_MODULES = kernel.img chain.mod appleldr.mod \
-	halt.mod reboot.mod pci.mod lspci.mod \
-=======
 pkglib_PROGRAMS = kernel.img
 pkglib_MODULES = chain.mod appleldr.mod \
-	linux.mod halt.mod reboot.mod pci.mod lspci.mod \
->>>>>>> 9f2b45cb
+	halt.mod reboot.mod pci.mod lspci.mod \
 	datetime.mod date.mod datehook.mod loadbios.mod \
 	fixvideo.mod mmap.mod acpi.mod
 
