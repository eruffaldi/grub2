--- conflicted
+++ resolved
@@ -36,23 +36,10 @@
 grub_install_SOURCES = util/ieee1275/grub-install.in
 
 # Modules.
-<<<<<<< HEAD
-pkglib_MODULES = halt.mod reboot.mod suspend.mod		\
-	aout.mod serial.mod linux.mod		\
-	nand.mod pci.mod lspci.mod datetime.mod	\
-	date.mod datehook.mod lsmmap.mod mmap.mod
-
-# For boot.mod.
-pkglib_MODULES += boot.mod 
-boot_mod_SOURCES = commands/boot.c
-boot_mod_CFLAGS = $(COMMON_CFLAGS)
-boot_mod_LDFLAGS = $(COMMON_LDFLAGS)
-=======
 pkglib_MODULES = halt.mod suspend.mod		\
 	aout.mod linux.mod	\
 	nand.mod datetime.mod	\
 	mmap.mod
->>>>>>> 4b0cd8f8
 
 # For mmap.mod.
 mmap_mod_SOURCES = mmap/mmap.c mmap/i386/uppermem.c mmap/i386/mmap.c
@@ -85,19 +72,6 @@
 nand_mod_CFLAGS = $(COMMON_CFLAGS)
 nand_mod_LDFLAGS = $(COMMON_LDFLAGS)
 
-<<<<<<< HEAD
-# For pci.mod
-pci_mod_SOURCES = bus/pci.c
-pci_mod_CFLAGS = $(COMMON_CFLAGS)
-pci_mod_LDFLAGS = $(COMMON_LDFLAGS)
-
-# For lspci.mod
-lspci_mod_SOURCES = commands/lspci.c
-lspci_mod_CFLAGS = $(COMMON_CFLAGS)
-lspci_mod_LDFLAGS = $(COMMON_LDFLAGS)
-
-=======
->>>>>>> 4b0cd8f8
 # For datetime.mod
 datetime_mod_SOURCES = lib/cmos_datetime.c
 datetime_mod_CFLAGS = $(COMMON_CFLAGS)
