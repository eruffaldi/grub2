# -*- makefile -*-

GRUB_KERNEL_MACHINE_LINK_ADDR = 0x8200

COMMON_CFLAGS = -mrtd -mregparm=3

# Images.
pkglib_IMAGES = boot.img cdboot.img diskboot.img kernel.img lnxboot.img \
	pxeboot.img

# For boot.img.
boot_img_SOURCES = boot/i386/pc/boot.S
boot_img_ASFLAGS = $(COMMON_ASFLAGS)
boot_img_LDFLAGS = $(COMMON_LDFLAGS) $(TARGET_IMG_LDFLAGS)0x7C00
boot_img_FORMAT = binary

# For pxeboot.img
pxeboot_img_SOURCES = boot/i386/pc/pxeboot.S
pxeboot_img_ASFLAGS = $(COMMON_ASFLAGS)
pxeboot_img_LDFLAGS = $(COMMON_LDFLAGS) $(TARGET_IMG_LDFLAGS)0x7C00
pxeboot_img_FORMAT = binary

# For diskboot.img.
diskboot_img_SOURCES = boot/i386/pc/diskboot.S
diskboot_img_ASFLAGS = $(COMMON_ASFLAGS)
diskboot_img_LDFLAGS = $(COMMON_LDFLAGS) $(TARGET_IMG_LDFLAGS)0x8000
diskboot_img_FORMAT = binary

# For lnxboot.img.
lnxboot_img_SOURCES = boot/i386/pc/lnxboot.S
lnxboot_img_ASFLAGS = $(COMMON_ASFLAGS)
lnxboot_img_LDFLAGS = $(COMMON_LDFLAGS) $(TARGET_IMG_LDFLAGS)0x6000
lnxboot_img_FORMAT = binary

# For cdboot.img.
cdboot_img_SOURCES = boot/i386/pc/cdboot.S
cdboot_img_ASFLAGS = $(COMMON_ASFLAGS)
cdboot_img_LDFLAGS = $(COMMON_LDFLAGS) $(TARGET_IMG_LDFLAGS)0x7C00
cdboot_img_FORMAT = binary

# For kernel.img.
kernel_img_SOURCES = kern/i386/pc/startup.S \
	kern/i386/misc.S \
	kern/main.c kern/device.c \
	kern/disk.c kern/dl.c kern/file.c kern/fs.c kern/err.c \
	kern/misc.c kern/mm.c kern/term.c \
	kern/rescue_parser.c kern/rescue_reader.c \
	kern/time.c kern/list.c kern/handler.c kern/command.c kern/corecmd.c \
	kern/$(target_cpu)/dl.c kern/i386/pc/init.c kern/i386/pc/mmap.c \
	kern/parser.c kern/partition.c \
	kern/i386/tsc.c kern/i386/pit.c \
	kern/generic/rtc_get_time_ms.c \
	kern/generic/millisleep.c \
	kern/env.c \
	term/i386/pc/console.c term/i386/vga_common.c \
	symlist.c
<<<<<<< HEAD
kernel_img_HEADERS = boot.h cache.h device.h disk.h dl.h elf.h elfload.h \
	env.h err.h file.h fs.h kernel.h misc.h mm.h net.h parser.h \
	partition.h msdos_partition.h reader.h symbol.h term.h time.h types.h \
	machine/biosdisk.h machine/boot.h machine/console.h machine/init.h \
	machine/memory.h machine/loader.h machine/vga.h machine/vbe.h \
	machine/kernel.h machine/pxe.h i386/pit.h list.h handler.h command.h \
	i18n.h env_private.h mm_private.h
=======
kernel_img_HEADERS += machine/biosdisk.h machine/vga.h machine/vbe.h \
	machine/pxe.h i386/pit.h machine/init.h
>>>>>>> 495442ed
kernel_img_CFLAGS = $(COMMON_CFLAGS)  $(TARGET_IMG_CFLAGS)
kernel_img_ASFLAGS = $(COMMON_ASFLAGS)
kernel_img_LDFLAGS = $(COMMON_LDFLAGS) $(TARGET_IMG_LDFLAGS)$(GRUB_KERNEL_MACHINE_LINK_ADDR) $(COMMON_CFLAGS)
kernel_img_FORMAT = binary

# Utilities.
bin_UTILITIES = grub-mkimage
sbin_UTILITIES = grub-setup

# For grub-mkimage.
grub_mkimage_SOURCES = gnulib/progname.c util/grub-mkrawimage.c util/misc.c \
	util/resolve.c lib/LzmaEnc.c lib/LzFind.c
grub_mkimage_CFLAGS = -DGRUB_KERNEL_MACHINE_LINK_ADDR=$(GRUB_KERNEL_MACHINE_LINK_ADDR)
util/grub-mkrawimage.c_DEPENDENCIES = Makefile

# For grub-setup.
util/i386/pc/grub-setup.c_DEPENDENCIES = grub_setup_init.h
grub_setup_SOURCES = gnulib/progname.c \
	util/i386/pc/grub-setup.c util/hostdisk.c	\
	util/misc.c util/getroot.c kern/device.c kern/disk.c	\
	kern/err.c kern/misc.c kern/parser.c kern/partition.c	\
	kern/file.c kern/fs.c kern/env.c kern/list.c		\
	fs/fshelp.c						\
	\
	fs/affs.c fs/cpio.c fs/ext2.c fs/fat.c fs/hfs.c		 \
	fs/hfsplus.c fs/iso9660.c fs/udf.c fs/jfs.c fs/minix.c	 \
	fs/ntfs.c fs/ntfscomp.c fs/reiserfs.c fs/sfs.c		 \
	fs/ufs.c fs/ufs2.c fs/xfs.c fs/afs.c fs/afs_be.c	 \
	fs/befs.c fs/befs_be.c fs/tar.c			\
	\
	partmap/msdos.c partmap/bsdlabel.c partmap/sunpc.c	\
	partmap/gpt.c		\
	\
	disk/raid.c disk/mdraid_linux.c disk/lvm.c		\
	util/raid.c util/lvm.c			\
	grub_setup_init.c

sbin_SCRIPTS += grub-install
grub_install_SOURCES = util/grub-install.in

bin_SCRIPTS += grub-mkrescue
grub_mkrescue_SOURCES = util/grub-mkrescue.in

pkglib_MODULES = biosdisk.mod chain.mod 				\
<<<<<<< HEAD
	reboot.mod halt.mod				\
	vbe.mod vbetest.mod vbeinfo.mod play.mod 		\
	vga.mod memdisk.mod pci.mod lspci.mod				\
	pxe.mod pxecmd.mod datetime.mod date.mod 	\
	datehook.mod lsmmap.mod ata_pthru.mod hdparm.mod 		\
=======
	halt.mod				\
	vbe.mod vbetest.mod vbeinfo.mod 		\
	vga.mod				\
	aout.mod bsd.mod pxe.mod pxecmd.mod datetime.mod  	\
	ata_pthru.mod hdparm.mod 		\
>>>>>>> 495442ed
	usb.mod uhci.mod ohci.mod usbtest.mod usbms.mod usb_keyboard.mod \
	efiemu.mod mmap.mod acpi.mod drivemap.mod

# For drivemap.mod.
drivemap_mod_SOURCES = commands/i386/pc/drivemap.c \
                       commands/i386/pc/drivemap_int13h.S
drivemap_mod_ASFLAGS = $(COMMON_ASFLAGS)
drivemap_mod_CFLAGS = $(COMMON_CFLAGS)
drivemap_mod_LDFLAGS = $(COMMON_LDFLAGS)

# For efiemu.mod.
efiemu_mod_SOURCES = efiemu/main.c efiemu/i386/loadcore32.c \
		     efiemu/i386/loadcore64.c efiemu/i386/pc/cfgtables.c \
		     efiemu/mm.c efiemu/loadcore_common.c efiemu/symbols.c \
		     efiemu/loadcore32.c efiemu/loadcore64.c \
		     efiemu/prepare32.c efiemu/prepare64.c efiemu/pnvram.c \
		     efiemu/i386/coredetect.c
efiemu_mod_CFLAGS = $(COMMON_CFLAGS)
efiemu_mod_LDFLAGS = $(COMMON_LDFLAGS)

# For acpi.mod.
acpi_mod_SOURCES = commands/acpi.c commands/i386/pc/acpi.c
acpi_mod_CFLAGS = $(COMMON_CFLAGS)
acpi_mod_LDFLAGS = $(COMMON_LDFLAGS)

# For mmap.mod.
mmap_mod_SOURCES = mmap/mmap.c mmap/i386/uppermem.c mmap/i386/mmap.c \
		   mmap/i386/pc/mmap.c mmap/i386/pc/mmap_helper.S
mmap_mod_CFLAGS = $(COMMON_CFLAGS)
mmap_mod_LDFLAGS = $(COMMON_LDFLAGS)
mmap_mod_ASFLAGS = $(COMMON_ASFLAGS)

# For biosdisk.mod.
biosdisk_mod_SOURCES = disk/i386/pc/biosdisk.c
biosdisk_mod_CFLAGS = $(COMMON_CFLAGS)
biosdisk_mod_LDFLAGS = $(COMMON_LDFLAGS)

# For chain.mod.
chain_mod_SOURCES = loader/i386/pc/chainloader.c
chain_mod_CFLAGS = $(COMMON_CFLAGS)
chain_mod_LDFLAGS = $(COMMON_LDFLAGS)

pkglib_MODULES += linux16.mod
linux16_mod_SOURCES = loader/i386/pc/linux.c
linux16_mod_CFLAGS = $(COMMON_CFLAGS)
linux16_mod_LDFLAGS = $(COMMON_LDFLAGS)

pkglib_MODULES += xnu.mod
xnu_mod_SOURCES = loader/xnu_resume.c loader/i386/xnu.c \
	 loader/macho32.c loader/macho64.c loader/macho.c loader/xnu.c
xnu_mod_CFLAGS = $(COMMON_CFLAGS)
xnu_mod_LDFLAGS = $(COMMON_LDFLAGS)
xnu_mod_ASFLAGS = $(COMMON_ASFLAGS)

# For halt.mod.
halt_mod_SOURCES = commands/i386/pc/halt.c
halt_mod_CFLAGS = $(COMMON_CFLAGS)
halt_mod_LDFLAGS = $(COMMON_LDFLAGS)

# For vbe.mod.
vbe_mod_SOURCES = video/i386/pc/vbe.c
vbe_mod_CFLAGS = $(COMMON_CFLAGS)
vbe_mod_LDFLAGS = $(COMMON_LDFLAGS)

# For vbeinfo.mod.
vbeinfo_mod_SOURCES = commands/i386/pc/vbeinfo.c
vbeinfo_mod_CFLAGS = $(COMMON_CFLAGS)
vbeinfo_mod_LDFLAGS = $(COMMON_LDFLAGS)

# For vbetest.mod.
vbetest_mod_SOURCES = commands/i386/pc/vbetest.c
vbetest_mod_CFLAGS = $(COMMON_CFLAGS)
vbetest_mod_LDFLAGS = $(COMMON_LDFLAGS)

# For vga.mod.
vga_mod_SOURCES = term/i386/pc/vga.c
vga_mod_CFLAGS = $(COMMON_CFLAGS)
vga_mod_LDFLAGS = $(COMMON_LDFLAGS)

<<<<<<< HEAD
# For memdisk.mod.
memdisk_mod_SOURCES = disk/memdisk.c
memdisk_mod_CFLAGS = $(COMMON_CFLAGS)
memdisk_mod_LDFLAGS = $(COMMON_LDFLAGS)

# For pci.mod
pci_mod_SOURCES = bus/pci.c
pci_mod_CFLAGS = $(COMMON_CFLAGS)
pci_mod_LDFLAGS = $(COMMON_LDFLAGS)

# For lspci.mod
lspci_mod_SOURCES = commands/lspci.c
lspci_mod_CFLAGS = $(COMMON_CFLAGS)
lspci_mod_LDFLAGS = $(COMMON_LDFLAGS)
=======
# For aout.mod
aout_mod_SOURCES = loader/aout.c
aout_mod_CFLAGS = $(COMMON_CFLAGS)
aout_mod_LDFLAGS = $(COMMON_LDFLAGS)

# For bsd.mod
bsd_mod_SOURCES = loader/i386/bsd.c loader/i386/bsd32.c loader/i386/bsd64.c loader/i386/bsd_helper.S loader/i386/bsd_trampoline.S
bsd_mod_CFLAGS = $(COMMON_CFLAGS)
bsd_mod_LDFLAGS = $(COMMON_LDFLAGS)
bsd_mod_ASFLAGS = $(COMMON_ASFLAGS)
>>>>>>> 495442ed

# For usb.mod
usb_mod_SOURCES = bus/usb/usb.c bus/usb/usbtrans.c bus/usb/usbhub.c
usb_mod_CFLAGS = $(COMMON_CFLAGS)
usb_mod_LDFLAGS = $(COMMON_LDFLAGS)

# For usbtest.mod
usbtest_mod_SOURCES = commands/usbtest.c
usbtest_mod_CFLAGS = $(COMMON_CFLAGS)
usbtest_mod_LDFLAGS = $(COMMON_LDFLAGS)

# For uhci.mod
uhci_mod_SOURCES = bus/usb/uhci.c
uhci_mod_CFLAGS = $(COMMON_CFLAGS)
uhci_mod_LDFLAGS = $(COMMON_LDFLAGS)

# For ohci.mod
ohci_mod_SOURCES = bus/usb/ohci.c
ohci_mod_CFLAGS = $(COMMON_CFLAGS)
ohci_mod_LDFLAGS = $(COMMON_LDFLAGS)

# For usbms.mod
usbms_mod_SOURCES = disk/usbms.c
usbms_mod_CFLAGS = $(COMMON_CFLAGS)
usbms_mod_LDFLAGS = $(COMMON_LDFLAGS)

# For usb_keyboard.mod
usb_keyboard_mod_SOURCES = term/usb_keyboard.c
usb_keyboard_mod_CFLAGS = $(COMMON_CFLAGS)
usb_keyboard_mod_LDFLAGS = $(COMMON_LDFLAGS)

# For pxe.mod
pxe_mod_SOURCES = fs/i386/pc/pxe.c
pxe_mod_CFLAGS = $(COMMON_CFLAGS)
pxe_mod_LDFLAGS = $(COMMON_LDFLAGS)

# For pxecmd.mod
pxecmd_mod_SOURCES = commands/i386/pc/pxecmd.c
pxecmd_mod_CFLAGS = $(COMMON_CFLAGS)
pxecmd_mod_LDFLAGS = $(COMMON_LDFLAGS)

# For datetime.mod
datetime_mod_SOURCES = lib/cmos_datetime.c
datetime_mod_CFLAGS = $(COMMON_CFLAGS)
datetime_mod_LDFLAGS = $(COMMON_LDFLAGS)

# For ata_pthru.mod.
ata_pthru_mod_SOURCES = disk/ata_pthru.c
ata_pthru_mod_CFLAGS = $(COMMON_CFLAGS)
ata_pthru_mod_LDFLAGS = $(COMMON_LDFLAGS)

# For hdparm.mod.
hdparm_mod_SOURCES = commands/hdparm.c lib/hexdump.c
hdparm_mod_CFLAGS = $(COMMON_CFLAGS)
hdparm_mod_LDFLAGS = $(COMMON_LDFLAGS)

ifeq ($(enable_efiemu), yes)

efiemu32.o: efiemu/runtime/efiemu.c $(TARGET_OBJ2ELF)
	-rm -f $@
ifeq ($(TARGET_APPLE_CC), 1)
	-rm -f $@.bin
	$(TARGET_CC) -c -m32 -DELF32 -DAPPLE_CC -o $@.bin -Wall -Werror $< -nostdlib -O2 -I$(srcdir)/efiemu/runtime -I$(srcdir)/include -Iinclude
	$(OBJCONV) -felf32 -nu -nd $@.bin $@
	-rm -f $@.bin
else
	$(TARGET_CC) -c -m32 -DELF32 -o $@ -Wall -Werror $< -nostdlib -O2 -I$(srcdir)/efiemu/runtime -I$(srcdir)/include -Iinclude
	if test ! -z $(TARGET_OBJ2ELF); then ./$(TARGET_OBJ2ELF) $@ || (rm -f $@; exit 1); fi
endif

efiemu64_c.o: efiemu/runtime/efiemu.c
ifeq ($(TARGET_APPLE_CC), 1)
	$(TARGET_CC) -c -m64 -DAPPLE_CC=1 -DELF64 -o $@ -Wall -Werror $< -nostdlib -mno-red-zone -O2 -I$(srcdir)/efiemu/runtime -I$(srcdir)/include -Iinclude
else
	$(TARGET_CC) -c -m64 -DELF64 -o $@ -Wall -Werror $< -nostdlib  -mcmodel=large -mno-red-zone -O2 -I$(srcdir)/efiemu/runtime -I$(srcdir)/include -Iinclude
endif

efiemu64_s.o: efiemu/runtime/efiemu.S
	-rm -f $@
ifeq ($(TARGET_APPLE_CC), 1)
	$(TARGET_CC) -c -m64 -DAPPLE_CC=1 -DELF64 -o $@ -Wall -Werror $< -nostdlib -mno-red-zone -O2 -I$(srcdir)/efiemu/runtime -I$(srcdir)/include -Iinclude
else
	$(TARGET_CC) -c -m64 -DELF64 -o $@ -Wall -Werror $< -nostdlib  -mcmodel=large -mno-red-zone -O2 -I$(srcdir)/efiemu/runtime -I$(srcdir)/include -Iinclude
endif

efiemu64.o: efiemu64_c.o efiemu64_s.o  $(TARGET_OBJ2ELF)
	-rm -f $@
ifeq ($(TARGET_APPLE_CC), 1)
	-rm -f $@.bin
	$(TARGET_CC) -m64 -o $@.bin -Wl,-r $^ -nostdlib
	$(OBJCONV) -felf64 -nu -nd $@.bin $@
	-rm -f $@.bin
else
	$(TARGET_CC) -m64 -o $@ -Wl,-r $^ -nostdlib
	if test ! -z $(TARGET_OBJ2ELF); then ./$(TARGET_OBJ2ELF) $@ || (rm -f $@; exit 1); fi
endif

CLEANFILES += efiemu32.o efiemu64.o efiemu64_c.o efiemu64_s.o
pkglib_DATA += efiemu32.o efiemu64.o

endif

BOOTTARGET=bios-cd

bootcheck-linux16-i386: linux-initramfs.i386 $(GRUB_PAYLOADS_DIR)/linux.i386 $(srcdir)/tests/boot/linux.cfg grub-shell
	timeout -s KILL $(BOOTCHECK_TIMEOUT) ./grub-shell --boot=$(BOOTTARGET) --qemu=qemu-system-i386 --files=/initrd=linux-initramfs.i386 --files=/linux=$(GRUB_PAYLOADS_DIR)/linux.i386 $(srcdir)/tests/boot/linux16.cfg | grep $(SUCCESSFUL_BOOT_STRING) > /dev/null

bootcheck-linux16-x86_64: linux-initramfs.x86_64 $(GRUB_PAYLOADS_DIR)/linux.x86_64 $(srcdir)/tests/boot/linux.cfg grub-shell
	timeout -s KILL $(BOOTCHECK_TIMEOUT) ./grub-shell --boot=$(BOOTTARGET) --qemu=qemu-system-x86_64 --files=/initrd=linux-initramfs.x86_64 --files=/linux=$(GRUB_PAYLOADS_DIR)/linux.x86_64 $(srcdir)/tests/boot/linux16.cfg | grep $(SUCCESSFUL_BOOT_STRING) > /dev/null

BOOTCHECKS+=bootcheck-linux16-i386 bootcheck-linux16-x86_64

include $(srcdir)/conf/i386.mk
include $(srcdir)/conf/common.mk<|MERGE_RESOLUTION|>--- conflicted
+++ resolved
@@ -54,18 +54,8 @@
 	kern/env.c \
 	term/i386/pc/console.c term/i386/vga_common.c \
 	symlist.c
-<<<<<<< HEAD
-kernel_img_HEADERS = boot.h cache.h device.h disk.h dl.h elf.h elfload.h \
-	env.h err.h file.h fs.h kernel.h misc.h mm.h net.h parser.h \
-	partition.h msdos_partition.h reader.h symbol.h term.h time.h types.h \
-	machine/biosdisk.h machine/boot.h machine/console.h machine/init.h \
-	machine/memory.h machine/loader.h machine/vga.h machine/vbe.h \
-	machine/kernel.h machine/pxe.h i386/pit.h list.h handler.h command.h \
-	i18n.h env_private.h mm_private.h
-=======
 kernel_img_HEADERS += machine/biosdisk.h machine/vga.h machine/vbe.h \
 	machine/pxe.h i386/pit.h machine/init.h
->>>>>>> 495442ed
 kernel_img_CFLAGS = $(COMMON_CFLAGS)  $(TARGET_IMG_CFLAGS)
 kernel_img_ASFLAGS = $(COMMON_ASFLAGS)
 kernel_img_LDFLAGS = $(COMMON_LDFLAGS) $(TARGET_IMG_LDFLAGS)$(GRUB_KERNEL_MACHINE_LINK_ADDR) $(COMMON_CFLAGS)
@@ -109,22 +99,10 @@
 bin_SCRIPTS += grub-mkrescue
 grub_mkrescue_SOURCES = util/grub-mkrescue.in
 
-pkglib_MODULES = biosdisk.mod chain.mod 				\
-<<<<<<< HEAD
-	reboot.mod halt.mod				\
-	vbe.mod vbetest.mod vbeinfo.mod play.mod 		\
-	vga.mod memdisk.mod pci.mod lspci.mod				\
-	pxe.mod pxecmd.mod datetime.mod date.mod 	\
-	datehook.mod lsmmap.mod ata_pthru.mod hdparm.mod 		\
-=======
-	halt.mod				\
-	vbe.mod vbetest.mod vbeinfo.mod 		\
-	vga.mod				\
-	aout.mod bsd.mod pxe.mod pxecmd.mod datetime.mod  	\
-	ata_pthru.mod hdparm.mod 		\
->>>>>>> 495442ed
-	usb.mod uhci.mod ohci.mod usbtest.mod usbms.mod usb_keyboard.mod \
-	efiemu.mod mmap.mod acpi.mod drivemap.mod
+pkglib_MODULES = biosdisk.mod chain.mod halt.mod vbe.mod vbetest.mod \
+	vbeinfo.mod vga.mod pxe.mod pxecmd.mod datetime.mod ata_pthru.mod \
+	hdparm.mod usb.mod uhci.mod ohci.mod usbtest.mod usbms.mod \
+	usb_keyboard.mod efiemu.mod mmap.mod acpi.mod drivemap.mod
 
 # For drivemap.mod.
 drivemap_mod_SOURCES = commands/i386/pc/drivemap.c \
@@ -202,34 +180,6 @@
 vga_mod_CFLAGS = $(COMMON_CFLAGS)
 vga_mod_LDFLAGS = $(COMMON_LDFLAGS)
 
-<<<<<<< HEAD
-# For memdisk.mod.
-memdisk_mod_SOURCES = disk/memdisk.c
-memdisk_mod_CFLAGS = $(COMMON_CFLAGS)
-memdisk_mod_LDFLAGS = $(COMMON_LDFLAGS)
-
-# For pci.mod
-pci_mod_SOURCES = bus/pci.c
-pci_mod_CFLAGS = $(COMMON_CFLAGS)
-pci_mod_LDFLAGS = $(COMMON_LDFLAGS)
-
-# For lspci.mod
-lspci_mod_SOURCES = commands/lspci.c
-lspci_mod_CFLAGS = $(COMMON_CFLAGS)
-lspci_mod_LDFLAGS = $(COMMON_LDFLAGS)
-=======
-# For aout.mod
-aout_mod_SOURCES = loader/aout.c
-aout_mod_CFLAGS = $(COMMON_CFLAGS)
-aout_mod_LDFLAGS = $(COMMON_LDFLAGS)
-
-# For bsd.mod
-bsd_mod_SOURCES = loader/i386/bsd.c loader/i386/bsd32.c loader/i386/bsd64.c loader/i386/bsd_helper.S loader/i386/bsd_trampoline.S
-bsd_mod_CFLAGS = $(COMMON_CFLAGS)
-bsd_mod_LDFLAGS = $(COMMON_LDFLAGS)
-bsd_mod_ASFLAGS = $(COMMON_ASFLAGS)
->>>>>>> 495442ed
-
 # For usb.mod
 usb_mod_SOURCES = bus/usb/usb.c bus/usb/usbtrans.c bus/usb/usbhub.c
 usb_mod_CFLAGS = $(COMMON_CFLAGS)
