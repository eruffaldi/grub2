--- conflicted
+++ resolved
@@ -37,15 +37,8 @@
 void grub_multiboot (int argc, char *argv[]);
 void grub_module (int argc, char *argv[]);
 
-<<<<<<< HEAD
+void grub_multiboot_set_accepts_video (int val);
 grub_err_t grub_multiboot_make_mbi (grub_uint32_t *target);
-=======
-void grub_multiboot_set_accepts_video (int val);
-
-grub_size_t grub_multiboot_get_mbi_size (void);
-grub_err_t grub_multiboot_make_mbi (void *orig, grub_uint32_t dest,
-				    grub_off_t buf_off, grub_size_t bufsize);
->>>>>>> a0b766fc
 void grub_multiboot_free_mbi (void);
 grub_err_t grub_multiboot_init_mbi (int argc, char *argv[]);
 grub_err_t grub_multiboot_add_module (grub_addr_t start, grub_size_t size,
