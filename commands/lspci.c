/* lspci.c - List PCI devices.  */
/*
 *  GRUB  --  GRand Unified Bootloader
 *  Copyright (C) 2008, 2009  Free Software Foundation, Inc.
 *
 *  GRUB is free software: you can redistribute it and/or modify
 *  it under the terms of the GNU General Public License as published by
 *  the Free Software Foundation, either version 3 of the License, or
 *  (at your option) any later version.
 *
 *  GRUB is distributed in the hope that it will be useful,
 *  but WITHOUT ANY WARRANTY; without even the implied warranty of
 *  MERCHANTABILITY or FITNESS FOR A PARTICULAR PURPOSE.  See the
 *  GNU General Public License for more details.
 *
 *  You should have received a copy of the GNU General Public License
 *  along with GRUB.  If not, see <http://www.gnu.org/licenses/>.
 */

#include <grub/pci.h>
#include <grub/dl.h>
#include <grub/misc.h>
#include <grub/extcmd.h>

struct grub_pci_classname
{
  int class;
  int subclass;
  char *desc;
};

static const struct grub_pci_classname grub_pci_classes[] =
  {
    { 0, 0, "" },
    { 1, 0, "SCSI Controller" },
    { 1, 1, "IDE Controller" },
    { 1, 2, "Floppy Controller" },
    { 1, 3, "IPI Controller" },
    { 1, 4, "RAID Controller" },
    { 1, 6, "SATA Controller" },
    { 1, 0x80, "Mass storage Controller" },
    { 2, 0, "Ethernet Controller" },
    { 2, 1, "Token Ring Controller" },
    { 2, 2, "FDDI Controller" },
    { 2, 3, "ATM Controller" },
    { 2, 4, "ISDN Controller" },
    { 2, 0x80, "Network controller" },
    { 3, 0, "VGA Controller" },
    { 3, 1, "XGA Controller" },
    { 3, 2, "3D Controller" },
    { 3, 0x80, "Display Controller" },
    { 4, 0, "Multimedia Video Device" },
    { 4, 1, "Multimedia Audio Device" },
    { 4, 2, "Multimedia Telephony Device" },
    { 4, 0x80, "Multimedia device" },
    { 5, 0, "RAM Controller" },
    { 5, 1, "Flash Memory Controller" },
    { 5, 0x80, "Memory Controller" },
    { 6, 0, "Host Bridge" },
    { 6, 1, "ISA Bridge" },
    { 6, 2, "EISA Bride" },
    { 6, 3, "MCA Bridge" },
    { 6, 4, "PCI-PCI Bridge" },
    { 6, 5, "PCMCIA Bridge" },
    { 6, 6, "NuBus Bridge" },
    { 6, 7, "CardBus Bridge" },
    { 6, 8, "Raceway Bridge" },
    { 6, 0x80, "Unknown Bridge" },
    { 7, 0x80, "Communication controller" },
    { 8, 0x80, "System hardware" },
    { 9, 0, "Keyboard Controller" },
    { 9, 1, "Digitizer" },
    { 9, 2, "Mouse Controller" },
    { 9, 3, "Scanner Controller" },
    { 9, 4, "Gameport Controller" },
    { 9, 0x80, "Unknown Input Device" },
    { 10, 0, "Generic Docking Station" },
    { 10, 0x80, "Unknown Docking Station" },
    { 11, 0, "80386 Processor" },
    { 11, 1, "80486 Processor" },
    { 11, 2, "Pentium Processor" },
    { 11, 0x10, "Alpha Processor" },
    { 11, 0x20, "PowerPC Processor" },
    { 11, 0x30, "MIPS Processor" },
    { 11, 0x40, "Co-Processor" },
    { 11, 0x80, "Unknown Processor" },
    { 12, 3, "USB Controller" },
    { 12, 0x80, "Serial Bus Controller" },
    { 13, 0x80, "Wireless Controller" },
    { 14, 0, "I2O" },
    { 15, 0, "IrDA Controller" },
    { 15, 1, "Consumer IR" },
    { 15, 0x10, "RF-Controller" },
    { 15, 0x80, "Satellite Communication Controller" },
    { 16, 0, "Network Decryption" },
    { 16, 1, "Entertainment Decryption" },
    { 16, 0x80, "Unknown Decryption Controller" },
    { 17, 0, "Digital IO Module" },
    { 17, 0x80, "Unknown Data Input System" },
    { 0, 0, 0 },
  };

static const char *
grub_pci_get_class (int class, int subclass)
{
  const struct grub_pci_classname *curr = grub_pci_classes;

  while (curr->desc)
    {
      if (curr->class == class && curr->subclass == subclass)
	return curr->desc;
      curr++;
    }

  return 0;
}

static const struct grub_arg_option options[] =
  {
    {"iospace", 'i', 0, "show I/O spaces", 0, 0},
    {0, 0, 0, 0, 0, 0}
  };

static int iospace;

static int NESTED_FUNC_ATTR
grub_lspci_iter (grub_pci_device_t dev, grub_pci_id_t pciid)
{
  grub_uint32_t class;
  const char *sclass;
  grub_pci_address_t addr;
  int i, reg;

  grub_printf ("%02x:%02x.%x %04x:%04x", grub_pci_get_bus (dev),
	       grub_pci_get_device (dev), grub_pci_get_function (dev),
	       pciid & 0xFFFF, pciid >> 16);
  addr = grub_pci_make_address (dev, 2);
  class = grub_pci_read (addr);

  /* Lookup the class name, if there isn't a specific one,
     retry with 0x80 to get the generic class name.  */
  sclass = grub_pci_get_class (class >> 24, (class >> 16) & 0xFF);
  if (! sclass)
    sclass = grub_pci_get_class (class >> 24, 0x80);
  if (! sclass)
    sclass = "";

  grub_printf (" [%04x] %s", (class >> 16) & 0xffff, sclass);

  grub_uint8_t pi = (class >> 8) & 0xff;
  if (pi)
    grub_printf (" [PI %02x]", pi);

  grub_printf ("\n");

  if (iospace)
    {
      reg = 4;
      for (i = 0; i < 6; i++)
	{
	  grub_uint64_t space;
	  addr = grub_pci_make_address (dev, reg);
	  space = grub_pci_read (addr);

	  reg++;
	  
	  if (space == 0)
	    continue;
	  
	  switch (space & GRUB_PCI_ADDR_SPACE_MASK)
	    {
	    case GRUB_PCI_ADDR_SPACE_IO:
	      grub_printf ("\tIO space %d at 0x%llx\n", i, (unsigned long long) 
			   (space & GRUB_PCI_ADDR_IO_MASK));
	      break;
	    case GRUB_PCI_ADDR_SPACE_MEMORY:
	      if ((space & GRUB_PCI_ADDR_MEM_TYPE_MASK) 
		  == GRUB_PCI_ADDR_MEM_TYPE_64)
		{
		  addr = grub_pci_make_address (dev, reg);
		  space |= ((grub_uint64_t) grub_pci_read (addr)) << 32;
		  reg++;
		  grub_printf ("\t64-bit memory space %d at 0x%016llx [%s]\n",
			       i, (unsigned long long)
			       (space & GRUB_PCI_ADDR_MEM_MASK),
			       space & GRUB_PCI_ADDR_MEM_PREFETCH
			       ? "prefetchable" : "non-prefetchable");
		  
		}
	      else
		grub_printf ("\t32-bit memory space %d at 0x%016llx [%s]\n", i,
			     (unsigned long long) 
			     (space & GRUB_PCI_ADDR_MEM_MASK),
			     space & GRUB_PCI_ADDR_MEM_PREFETCH
			     ? "prefetchable" : "non-prefetchable");
	      break;
	    }
	}
    }


  return 0;
}

static grub_err_t
grub_cmd_lspci (grub_extcmd_t cmd,
		int argc __attribute__ ((unused)),
		char **args __attribute__ ((unused)))
{
  iospace = cmd->state[0].set;
  grub_pci_iterate (grub_lspci_iter);
  return GRUB_ERR_NONE;
}

static grub_extcmd_t cmd;

GRUB_MOD_INIT(lspci)
{
<<<<<<< HEAD
  cmd = grub_register_command ("lspci", grub_cmd_lspci,
			       0, "List PCI devices.");
=======
  cmd = grub_register_extcmd ("lspci", grub_cmd_lspci, GRUB_COMMAND_FLAG_BOTH,
			      "lspci [-i]", "List PCI devices", options);
>>>>>>> 6fba9b74
}

GRUB_MOD_FINI(lspci)
{
  grub_unregister_extcmd (cmd);
}<|MERGE_RESOLUTION|>--- conflicted
+++ resolved
@@ -129,7 +129,7 @@
   grub_uint32_t class;
   const char *sclass;
   grub_pci_address_t addr;
-  int i, reg;
+  int reg;
 
   grub_printf ("%02x:%02x.%x %04x:%04x", grub_pci_get_bus (dev),
 	       grub_pci_get_device (dev), grub_pci_get_function (dev),
@@ -156,7 +156,7 @@
   if (iospace)
     {
       reg = 4;
-      for (i = 0; i < 6; i++)
+      while (reg < 10)
 	{
 	  grub_uint64_t space;
 	  addr = grub_pci_make_address (dev, reg);
@@ -170,7 +170,8 @@
 	  switch (space & GRUB_PCI_ADDR_SPACE_MASK)
 	    {
 	    case GRUB_PCI_ADDR_SPACE_IO:
-	      grub_printf ("\tIO space %d at 0x%llx\n", i, (unsigned long long) 
+	      grub_printf ("\tIO space %d at 0x%llx\n", (reg - 1) - 4,
+			   (unsigned long long)
 			   (space & GRUB_PCI_ADDR_IO_MASK));
 	      break;
 	    case GRUB_PCI_ADDR_SPACE_MEMORY:
@@ -181,15 +182,15 @@
 		  space |= ((grub_uint64_t) grub_pci_read (addr)) << 32;
 		  reg++;
 		  grub_printf ("\t64-bit memory space %d at 0x%016llx [%s]\n",
-			       i, (unsigned long long)
+			       (reg - 2) - 4, (unsigned long long)
 			       (space & GRUB_PCI_ADDR_MEM_MASK),
 			       space & GRUB_PCI_ADDR_MEM_PREFETCH
 			       ? "prefetchable" : "non-prefetchable");
 		  
 		}
 	      else
-		grub_printf ("\t32-bit memory space %d at 0x%016llx [%s]\n", i,
-			     (unsigned long long) 
+		grub_printf ("\t32-bit memory space %d at 0x%016llx [%s]\n",
+			     (reg - 1) - 4, (unsigned long long) 
 			     (space & GRUB_PCI_ADDR_MEM_MASK),
 			     space & GRUB_PCI_ADDR_MEM_PREFETCH
 			     ? "prefetchable" : "non-prefetchable");
@@ -216,13 +217,8 @@
 
 GRUB_MOD_INIT(lspci)
 {
-<<<<<<< HEAD
-  cmd = grub_register_command ("lspci", grub_cmd_lspci,
-			       0, "List PCI devices.");
-=======
   cmd = grub_register_extcmd ("lspci", grub_cmd_lspci, GRUB_COMMAND_FLAG_BOTH,
-			      "lspci [-i]", "List PCI devices", options);
->>>>>>> 6fba9b74
+			      "lspci [-i]", "List PCI devices.", options);
 }
 
 GRUB_MOD_FINI(lspci)
